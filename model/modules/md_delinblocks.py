--- conflicted
+++ resolved
@@ -185,7 +185,6 @@
         self.ignore_rivers = 0
         self.ignore_lakes = 0
 
-
         # NON-VISIBLE PARAMETER LIST - USED THROUGHOUT THE SIMULATION
         self.xllcorner = float(0.0)     # Obtained from the loaded raster data (elevation) upon run-time
         self.yllcorner = float(0.0)     # Spatial extents of the input map
@@ -300,7 +299,7 @@
         for y in range(blocks_tall):        # Loop across the number of blocks tall and blocks wide
             for x in range(blocks_wide):
                 # self.notify("Current BLOCK ID: "+str(blockIDcount))
-                # print("Current BLOCK ID: " + str(blockIDcount))
+                print("Current BLOCK ID: " + str(blockIDcount))
 
                 # - STEP 1 - CREATE BLOCK GEOMETRY
                 current_block = self.create_block_face(x, y, bs, blockIDcount, boundarypoly)
@@ -509,7 +508,7 @@
 
         # - STEP 3 - FIND BLOCK NEIGHBOURHOOD
         self.notify("Establishing neighbourhoods")
-        # print("Establishing neighbourhoods")
+        print("Establishing neighbourhoods")
         for i in range(len(blockslist)):  # Loop across current Blocks
             curblock = blockslist[i]    # curblock is the reference to the UBVector() instance in blockslist
             if curblock.get_attribute("Status") == 0:
@@ -533,7 +532,7 @@
         # - STEP 4 - Assign Municipal Regions and Suburban Regions to Blocks
         municipalities = []
         self.notify("Loading Municipality Map")
-        # print("Loading Municipality Map")
+        print("Loading Municipality Map")
         if self.include_geopolitical:                       # LOAD MUNICIPALITY MAP
             map_attr.add_attribute("HasGEOPOLITICAL", 1)
             geopol_map = self.datalibrary.get_data_with_id(self.geopolitical_map)
@@ -696,12 +695,6 @@
                 map_attr.add_attribute("HasOSLINK", 0)
                 map_attr.add_attribute("HasOSNET", 0)
 
-<<<<<<< HEAD
-
-
-
-=======
->>>>>>> 99b8ecaf
         # - CLEAN-UP - RESET ALL VARIABLES FOR GARBAGE COLLECTOR
         self.notify("End of Delinblocks")
         print("End of Delinblocks")
@@ -729,7 +722,7 @@
 
             for green in green_patches:
                 pts2 = green.get_points()
-                current_dist = math.sqrt(pow(pts1[0] - pts2[0], 2) + pow(pts1[1] - pts2[1], 2))
+                current_dist = math.sqrt(pow(pts1[0] - pts2[0], 2) + pow(pts1[1] - pts2[1],2))
                 if current_dist < prev_dist:
                     prev_dist = current_dist
                     pts_current = pts2
@@ -1052,7 +1045,7 @@
 
             # Now assign Basin IDs, do this if the current Block has downstream ID -2
             if hash_table[1][hash_table[0].index(current_id)] == -2:    # If the block is an outlet
-                # print "Found a basin outlet at BlockID" + str(current_id)
+                print "Found a basin outlet at BlockID" + str(current_id)
                 self.notify("Found a basin outlet at BlockID"+str(current_id))
                 basin_id += 1
                 current_block.add_attribute("BasinID", basin_id)    # Set the current Basin ID
@@ -1172,7 +1165,7 @@
         :return: a list of z-values for all the block's neighbours [ [BlockID], [Z-value] ], None otherwise
         """
         nhd = curblock.get_attribute("Neighbours")
-        nhd_z = [[], []]
+        nhd_z = [[],[]]
         # Scan neighbourhood for Blocks with Rivers/Lakes
         for n in nhd:
             nblock = self.scenario.get_asset_with_name("BlockID"+str(n))
@@ -1184,7 +1177,6 @@
                 if nblock.get_attribute("HasSWDrain") and n not in nhd_z[0]:
                     nhd_z[0].append(n)
                     nhd_z[1].append(nblock.get_attribute("AvgElev"))
-
         if len(nhd_z[0]) == 0:
             return None
         else:
@@ -1294,17 +1286,17 @@
         """
         dz = []
         for i in range(len(nhd_z[1])):
-            dz.append(z - nhd_z[1][i])     # Calculate the elevation difference
-        if min(dz) > 0:    # If there is a drop in elevation - this also means the area cannot be flat!
-            down_id = nhd_z[0][dz.index(min(dz))]    # The ID corresponds to the maximum elevation difference
+            dz.append(nhd_z[1][i] - z)     # Calculate the elevation difference
+        if min(dz) < 0:    # If there is a drop in elevation - this also means the area cannot be flat!
+            down_id = nhd_z[0][dz.index(min(dz))]    # The ID corresponds to the minimum elevation difference
         else:
-            down_id = -9999  # Otherwise there is a sink in the current Block
+            down_id = -9999 # Otherwise there is a sink in the current Block
         return down_id, min(dz)
 
     def find_downstream_dinf(self, z, nhd_z):
         """Adapted D-infinity method to only direct water in one direction based on the steepest slope
         of the 8 triangular facets surrounding a Block's neighbourhood and a probabilistic choice weighted
-        by the proportioning of flow. This is the stochastic option of flowpath delineation for UrbanBEATS
+        by the propotioning of flow. This is the stochastic option of flowpath delineation for UrbanBEATS
         and ONLY works with the Moore neighbourhood.
 
         :param z: elevation of the current central Block
