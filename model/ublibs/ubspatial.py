--- conflicted
+++ resolved
@@ -488,1116 +488,6 @@
         mapstats["centroid"] = [(ymin + ymax) / 2.0, (xmin + xmax)/2.0]
     return coordinates, mapstats
 
-<<<<<<< HEAD
-
-def export_flowpaths_to_gis_shapefile(asset_col, map_attr, filepath, filename, epsg, fptype):
-    """Exports all flowpaths in the asset_col list to a GIS Shapefile based on the current filepath.
-
-    :param asset_col: [] list containing all UBVector() Flowpath objects
-    :param map_attr: global map attributes to track any relevant information
-    :param filepath: the active filepath to export these assets to
-    :param filename: name of the file to export (without the 'shp' extension)
-    :param epsg: the EPSG code for the coordinate system to use
-    :param fptype: type of Flowpath ("Blocks", "Patches")
-    :return:
-    """
-    print fptype
-    if map_attr.get_attribute("HasFLOWPATHS") != 1:
-        return True
-
-    xmin = map_attr.get_attribute("xllcorner")
-    ymin = map_attr.get_attribute("yllcorner")
-
-    fullname = filepath + "/" + filename
-
-    spatial_ref = osr.SpatialReference()
-    spatial_ref.ImportFromEPSG(epsg)
-
-    driver = ogr.GetDriverByName('ESRI Shapefile')
-
-    usefilename = fullname      # Placeholder filename
-    fileduplicate_counter = 0
-    while os.path.exists(str(usefilename+".shp")):
-        fileduplicate_counter += 1
-        usefilename = fullname + "(" + str(fileduplicate_counter) + ")"
-    shapefile = driver.CreateDataSource(str(usefilename)+".shp")
-
-    layer = shapefile.CreateLayer('layer1', spatial_ref, ogr.wkbLineString)
-    layerDefinition = layer.GetLayerDefn()
-
-    fielddefmatrix = []
-    fielddefmatrix.append(ogr.FieldDefn("FlowID", ogr.OFTInteger))
-    fielddefmatrix.append(ogr.FieldDefn("BlockID", ogr.OFTInteger))
-    fielddefmatrix.append(ogr.FieldDefn("DownID", ogr.OFTInteger))
-    fielddefmatrix.append(ogr.FieldDefn("Z_up", ogr.OFTReal))
-    fielddefmatrix.append(ogr.FieldDefn("Z_down", ogr.OFTReal))
-    fielddefmatrix.append(ogr.FieldDefn("max_zdrop", ogr.OFTReal))
-    fielddefmatrix.append(ogr.FieldDefn("LinkType", ogr.OFTString))
-    fielddefmatrix.append(ogr.FieldDefn("AvgSlope", ogr.OFTReal))
-    fielddefmatrix.append(ogr.FieldDefn("h_pond", ogr.OFTReal))
-
-    for field in fielddefmatrix:
-        layer.CreateField(field)
-        layer.GetLayerDefn()
-
-    for i in range(len(asset_col)):
-        current_path = asset_col[i]
-        linepoints = current_path.get_points()
-        line = ogr.Geometry(ogr.wkbLineString)
-        p1 = linepoints[0]
-        p2 = linepoints[1]
-        line.AddPoint(p1[0] + xmin, p1[1] + ymin)
-        line.AddPoint(p2[0] + xmin, p2[1] + ymin)
-
-        feature = ogr.Feature(layerDefinition)
-        feature.SetGeometry(line)
-        feature.SetFID(0)
-
-        feature.SetField("FlowID", int(current_path.get_attribute("FlowID")))
-        feature.SetField("BlockID", int(current_path.get_attribute("BlockID")))
-        feature.SetField("DownID", int(current_path.get_attribute("DownID")))
-        feature.SetField("Z_up", float(current_path.get_attribute("Z_up")))
-        feature.SetField("Z_down", float(current_path.get_attribute("Z_down")))
-        feature.SetField("max_zdrop", float(current_path.get_attribute("max_zdrop")))
-        feature.SetField("LinkType", str(current_path.get_attribute("LinkType")))
-        feature.SetField("AvgSlope", float(current_path.get_attribute("AvgSlope")))
-        feature.SetField("h_pond", float(current_path.get_attribute("h_pond")))
-        layer.CreateFeature(feature)
-    shapefile.Destroy()
-
-
-def export_osnet_to_gis_shapefile(asset_col, map_attr, filepath, filename, epsg):
-    """Exports the open space network links to a GIS shapefile based on all OSNetID assets in the
-    asset collection.
-
-    :param asset_col: [] list containing all UBVector() OSNetID objects
-    :param map_attr: global map attributes to track any relevant information
-    :param filepath: active filepath to export these assets to
-    :param filename: name of the file to export (without any .shp extension)
-    :param epsg: the EPSG code for the coordinate system to use.
-    :return:
-    """
-    if map_attr.get_attribute("HasOSNET") != 1:
-        return True
-
-    xmin = map_attr.get_attribute("xllcorner")
-    ymin = map_attr.get_attribute("yllcorner")
-
-    fullname = filepath + "/" + filename
-
-    spatial_ref = osr.SpatialReference()
-    spatial_ref.ImportFromEPSG(epsg)
-
-    driver = ogr.GetDriverByName('ESRI Shapefile')
-
-    usefilename = fullname  # Placeholder filename
-    fileduplicate_counter = 0
-    while os.path.exists(str(usefilename + ".shp")):
-        fileduplicate_counter += 1
-        usefilename = fullname + "(" + str(fileduplicate_counter) + ")"
-    shapefile = driver.CreateDataSource(str(usefilename) + ".shp")
-
-    layer = shapefile.CreateLayer('layer1', spatial_ref, ogr.wkbLineString)
-    layerDefinition = layer.GetLayerDefn()
-
-    fielddefmatrix = []
-    fielddefmatrix.append(ogr.FieldDefn("OSNetID", ogr.OFTInteger))
-    fielddefmatrix.append(ogr.FieldDefn("NodeA", ogr.OFTString))
-    fielddefmatrix.append(ogr.FieldDefn("NodeB", ogr.OFTString))
-    fielddefmatrix.append(ogr.FieldDefn("Distance", ogr.OFTReal))
-
-    for field in fielddefmatrix:
-        layer.CreateField(field)
-        layer.GetLayerDefn()
-
-    for i in range(len(asset_col)):
-        current_path = asset_col[i]
-        linepoints = current_path.get_points()
-        line = ogr.Geometry(ogr.wkbLineString)
-        p1 = linepoints[0]
-        p2 = linepoints[1]
-        line.AddPoint(p1[0] + xmin, p1[1] + ymin)
-        line.AddPoint(p2[0] + xmin, p2[1] + ymin)
-
-        feature = ogr.Feature(layerDefinition)
-        feature.SetGeometry(line)
-        feature.SetFID(0)
-
-        feature.SetField("OSNetID", int(current_path.get_attribute("OSNetID")))
-        feature.SetField("NodeA", str(current_path.get_attribute("NodeA")))
-        feature.SetField("NodeB", str(current_path.get_attribute("NodeB")))
-        feature.SetField("Distance", float(current_path.get_attribute("Distance")))
-        layer.CreateFeature(feature)
-
-    shapefile.Destroy()
-
-
-def export_oslink_to_gis_shapefile(asset_col, map_attr, filepath, filename, epsg):
-    """Exports all flowpaths in the asset_col list to a GIS Shapefile based on the current filepath.
-
-    :param asset_col: [] list containing all UBVector() OSLinkID objects
-    :param map_attr: global map attributes to track any relevant information
-    :param filepath: the active filepath to export these assets to
-    :param filename: name of the file to export (without the 'shp' extension)
-    :param epsg: the EPSG code for the coordinate system to use
-    :return:
-    """
-    if map_attr.get_attribute("HasOSLINK") != 1:
-        return True
-
-    xmin = map_attr.get_attribute("xllcorner")
-    ymin = map_attr.get_attribute("yllcorner")
-
-    fullname = filepath + "/" + filename
-
-    spatial_ref = osr.SpatialReference()
-    spatial_ref.ImportFromEPSG(epsg)
-
-    driver = ogr.GetDriverByName('ESRI Shapefile')
-
-    usefilename = fullname  # Placeholder filename
-    fileduplicate_counter = 0
-    while os.path.exists(str(usefilename + ".shp")):
-        fileduplicate_counter += 1
-        usefilename = fullname + "(" + str(fileduplicate_counter) + ")"
-    shapefile = driver.CreateDataSource(str(usefilename) + ".shp")
-
-    layer = shapefile.CreateLayer('layer1', spatial_ref, ogr.wkbLineString)
-    layerDefinition = layer.GetLayerDefn()
-
-    fielddefmatrix = []
-    fielddefmatrix.append(ogr.FieldDefn("OSLinkID", ogr.OFTInteger))
-    fielddefmatrix.append(ogr.FieldDefn("Distance", ogr.OFTReal))
-    fielddefmatrix.append(ogr.FieldDefn("Location", ogr.OFTString))
-    fielddefmatrix.append(ogr.FieldDefn("Landuse", ogr.OFTString))
-    fielddefmatrix.append(ogr.FieldDefn("AreaAccess", ogr.OFTReal))
-    fielddefmatrix.append(ogr.FieldDefn("OS_Size", ogr.OFTReal))
-
-    for field in fielddefmatrix:
-        layer.CreateField(field)
-        layer.GetLayerDefn()
-
-    for i in range(len(asset_col)):
-        current_path = asset_col[i]
-        linepoints = current_path.get_points()
-        line = ogr.Geometry(ogr.wkbLineString)
-        p1 = linepoints[0]
-        p2 = linepoints[1]
-        line.AddPoint(p1[0] + xmin, p1[1] + ymin)
-        line.AddPoint(p2[0] + xmin, p2[1] + ymin)
-
-        feature = ogr.Feature(layerDefinition)
-        feature.SetGeometry(line)
-        feature.SetFID(0)
-
-        feature.SetField("OSLinkID", int(current_path.get_attribute("OSLinkID")))
-        feature.SetField("Distance", float(current_path.get_attribute("Distance")))
-        feature.SetField("Location", str(current_path.get_attribute("Location")))
-        feature.SetField("Landuse", str(ubglobals.LANDUSENAMES[int(current_path.get_attribute("Landuse")) - 1]))
-        feature.SetField("AreaAccess", float(current_path.get_attribute("AreaAccess")))
-        feature.SetField("OS_Size", float(current_path.get_attribute("OS_Size")))
-        layer.CreateFeature(feature)
-
-    shapefile.Destroy()
-
-
-def export_patch_buffers_to_gis_shapefile(asset_col, map_attr, filepath, filename, epsg):
-    """Exports buffers for all open space patches in the asset_col list to a GIS Shapefile based on the
-    current filepath.
-
-    :param asset_col: [] list containing all UBVector patch objects
-    :param map_attr: global map attributes to track any relevant information
-    :param filepath: the active filepath to export these assets to
-    :param filename: name of the file to export (without the 'shp' extension)
-    :param epsg: the EPSG code for the coordinate system to use
-    :return:
-    """
-    if map_attr.get_attribute("HasOSNET") != 1 or map_attr.get_attribute("HasOSLINK") != 1:
-        return True
-
-    xmin = map_attr.get_attribute("xllcorner")
-    ymin = map_attr.get_attribute("yllcorner")
-
-    fullname = filepath + "/" + filename
-
-    spatial_ref = osr.SpatialReference()
-    spatial_ref.ImportFromEPSG(epsg)
-
-    driver = ogr.GetDriverByName('ESRI Shapefile')
-
-    usefilename = fullname  # A placeholder filename
-    fileduplicate_counter = 0  # Tracks the number of duplicates
-    while os.path.exists(str(usefilename + ".shp")):
-        fileduplicate_counter += 1
-        usefilename = fullname + "(" + str(fileduplicate_counter) + ")"
-    shapefile = driver.CreateDataSource(str(usefilename) + ".shp")
-
-    layer = shapefile.CreateLayer('layer1', spatial_ref, ogr.wkbPolygon)
-    layerDefinition = layer.GetLayerDefn()
-
-    fielddefmatrix = []
-    fielddefmatrix.append(ogr.FieldDefn("PatchID", ogr.OFTInteger))
-    fielddefmatrix.append(ogr.FieldDefn("BlockID", ogr.OFTInteger))
-    fielddefmatrix.append(ogr.FieldDefn("Landuse", ogr.OFTString))
-    fielddefmatrix.append(ogr.FieldDefn("PatchArea", ogr.OFTReal))
-    fielddefmatrix.append(ogr.FieldDefn("BuffRadius", ogr.OFTReal))
-
-    if map_attr.get_attribute("HasOSNET"):
-        fielddefmatrix.append(ogr.FieldDefn("OSNet_Deg", ogr.OFTInteger))
-        fielddefmatrix.append(ogr.FieldDefn("OSNet_MinD", ogr.OFTReal))
-
-    for field in fielddefmatrix:
-        layer.CreateField(field)
-        layer.GetLayerDefn()
-
-    for i in range(len(asset_col)):
-        current_patch = asset_col[i]
-        if current_patch.get_attribute("Landuse") not in [10, 11]:
-            continue
-        patchpoint = current_patch.get_points()
-
-        wkt = "POINT (" + str(patchpoint[0]+xmin) + " " + str(patchpoint[1]+ymin) + ")"
-        pt = ogr.CreateGeometryFromWkt(wkt)
-        buffer_radius = current_patch.get_attribute("BuffRadius")
-        poly = pt.Buffer(buffer_radius)
-
-        feature = ogr.Feature(layerDefinition)
-        feature.SetGeometry(poly)
-        feature.SetFID(0)
-
-        feature.SetField("PatchID", int(current_patch.get_attribute("PatchID")))
-        feature.SetField("BlockID", int(current_patch.get_attribute("BlockID")))
-        feature.SetField("Landuse", ubglobals.LANDUSENAMES[int(current_patch.get_attribute("Landuse")) - 1])
-        feature.SetField("PatchArea", float(current_patch.get_attribute("PatchArea")))
-        feature.SetField("BuffRadius", float(current_patch.get_attribute("BuffRadius")))
-
-        if map_attr.get_attribute("HasOSNET"):
-            feature.SetField("OSNet_Deg", int(current_patch.get_attribute("OSNet_Deg")))
-            feature.SetField("OSNet_MinD", float(current_patch.get_attribute("OSNet_MinD")))
-
-        layer.CreateFeature(feature)
-    shapefile.Destroy()
-
-
-def export_patches_to_gis_shapefile(asset_col, map_attr, filepath, filename, epsg):
-    """Exports all the patches in the asset_col list to a GIS Shapefile based on the current filepath.
-
-    :param asset_col: [] list containing all UBVector patch objects
-    :param map_attr: global map attributes to track any relevant information
-    :param filepath: the active filepath to export these assets to
-    :param filename: name of the file to export (without the 'shp' extension)
-    :param epsg: the EPSG code for the coordinate system to use
-    :return:
-    """
-    if map_attr.get_attribute("patchdelin") != 1 or map_attr.get_attribute("HasLUC") != 1:
-        return True
-
-    xmin = map_attr.get_attribute("xllcorner")
-    ymin = map_attr.get_attribute("yllcorner")
-
-    fullname = filepath + "/" + filename
-
-    spatial_ref = osr.SpatialReference()
-    spatial_ref.ImportFromEPSG(epsg)
-
-    driver = ogr.GetDriverByName('ESRI Shapefile')
-
-    usefilename = fullname      # A placeholder filename
-    fileduplicate_counter = 0   # Tracks the number of duplicates
-    while os.path.exists(str(usefilename+".shp")):
-        fileduplicate_counter += 1
-        usefilename = fullname + "(" + str(fileduplicate_counter) + ")"
-    shapefile = driver.CreateDataSource(str(usefilename)+".shp")
-
-    layer = shapefile.CreateLayer('layer1', spatial_ref, ogr.wkbPoint)
-    layerDefinition = layer.GetLayerDefn()
-
-    fielddefmatrix = []
-    fielddefmatrix.append(ogr.FieldDefn("PatchID", ogr.OFTInteger))
-    fielddefmatrix.append(ogr.FieldDefn("BlockID", ogr.OFTInteger))
-    fielddefmatrix.append(ogr.FieldDefn("Landuse", ogr.OFTString))
-    fielddefmatrix.append(ogr.FieldDefn("AspRatio", ogr.OFTReal))
-    fielddefmatrix.append(ogr.FieldDefn("PatchSize", ogr.OFTInteger))
-    fielddefmatrix.append(ogr.FieldDefn("PatchArea", ogr.OFTReal))
-    fielddefmatrix.append(ogr.FieldDefn("BuffRadius", ogr.OFTReal))
-    fielddefmatrix.append(ogr.FieldDefn("CentroidX", ogr.OFTReal))
-    fielddefmatrix.append(ogr.FieldDefn("CentroidY", ogr.OFTReal))
-
-    if map_attr.get_attribute("HasOSLINK"):
-        fielddefmatrix.append(ogr.FieldDefn("GSD_Dist", ogr.OFTReal))
-        fielddefmatrix.append(ogr.FieldDefn("GSD_Loc", ogr.OFTString))
-        fielddefmatrix.append(ogr.FieldDefn("GSD_Deg", ogr.OFTInteger))
-        fielddefmatrix.append(ogr.FieldDefn("GSD_ACon", ogr.OFTReal))
-    if map_attr.get_attribute("HasOSNET"):
-        fielddefmatrix.append(ogr.FieldDefn("OSNet_Deg", ogr.OFTInteger))
-        fielddefmatrix.append(ogr.FieldDefn("OSNet_MinD", ogr.OFTReal))
-
-    if map_attr.get_attribute("HasELEV"):
-        fielddefmatrix.append(ogr.FieldDefn("Elevation", ogr.OFTReal))
-
-    for field in fielddefmatrix:
-        layer.CreateField(field)
-        layer.GetLayerDefn()
-
-    for i in range(len(asset_col)):
-        current_patch = asset_col[i]
-        patchpoint = current_patch.get_points()
-        centroid = ogr.Geometry(ogr.wkbPoint)
-        centroid.AddPoint(patchpoint[0] + xmin, patchpoint[1] + ymin)
-
-        feature = ogr.Feature(layerDefinition)
-        feature.SetGeometry(centroid)
-        feature.SetFID(0)
-
-        feature.SetField("PatchID", int(current_patch.get_attribute("PatchID")))
-        feature.SetField("BlockID", int(current_patch.get_attribute("BlockID")))
-        feature.SetField("Landuse", ubglobals.LANDUSENAMES[int(current_patch.get_attribute("Landuse"))-1])
-        feature.SetField("AspRatio", float(current_patch.get_attribute("AspRatio")))
-        feature.SetField("PatchSize", int(current_patch.get_attribute("PatchSize")))
-        feature.SetField("PatchArea", float(current_patch.get_attribute("PatchArea")))
-        feature.SetField("BuffRadius", float(current_patch.get_attribute("BuffRadius")))
-        feature.SetField("CentroidX", float(current_patch.get_attribute("CentroidX")))
-        feature.SetField("CentroidY", float(current_patch.get_attribute("CentroidY")))
-
-        if map_attr.get_attribute("HasOSLINK"):
-            feature.SetField("GSD_Dist", float(current_patch.get_attribute("GSD_Dist")))
-            feature.SetField("GSD_Loc", str(current_patch.get_attribute("GSD_Loc")))
-            feature.SetField("GSD_Deg", int(current_patch.get_attribute("GSD_Deg")))
-            feature.SetField("GSD_ACon", float(current_patch.get_attribute("GSD_ACon")))
-
-        if map_attr.get_attribute("HasOSNET"):
-            feature.SetField("OSNet_Deg", int(current_patch.get_attribute("OSNet_Deg")))
-            feature.SetField("OSNet_MinD", float(current_patch.get_attribute("OSNet_MinD")))
-
-        # if map_attr.get_attribute("HasELEV"):
-        #     feature.SetField("Elevation", float(current_patch.get_attribute("Elevation")))
-
-        layer.CreateFeature(feature)
-    shapefile.Destroy()
-    return True
-
-
-def export_block_assets_to_gis_shapefile(asset_col, map_attr, filepath, filename, epsg):
-    """Exports all the assets in 'asset_col' to a GIS Shapefile based on the current filepath.
-
-    :param asset_col: a list containing all assets to be exported to a shapefile
-    :param map_attr: the global map attributes to track any relevant information
-    :param filepath: the active filepath to export these assets to
-    :param filename: name of the file to export (without the 'shp' extension)
-    :param epsg: the EPSG code for the coordinate system to use
-    """
-    xmin = map_attr.get_attribute("xllcorner")
-    ymin = map_attr.get_attribute("yllcorner")
-
-    fullname = filepath + "/" +filename
-
-    spatialRef = osr.SpatialReference()
-    spatialRef.ImportFromEPSG(epsg)
-
-    driver = ogr.GetDriverByName('ESRI Shapefile')
-
-    usefilename = fullname  # A placeholder filename
-    fileduplicate_counter = 0   # Tracks the number of duplicates
-    while os.path.exists(str(usefilename+".shp")):
-        fileduplicate_counter += 1
-        usefilename = fullname + "(" + str(fileduplicate_counter) + ")"
-    shapefile = driver.CreateDataSource(str(usefilename)+".shp")
-
-    layer = shapefile.CreateLayer('layer1', spatialRef, ogr.wkbPolygon)
-    layerDefinition = layer.GetLayerDefn()
-
-    fielddefmatrix = []
-
-    # >>> FROM DELINBLOCKS
-    fielddefmatrix.append(ogr.FieldDefn("BlockID", ogr.OFTInteger))
-
-    if map_attr.get_attribute("HasELEV"):       # IF AN ELEVATION MAP WAS INCLUDED
-        fielddefmatrix.append(ogr.FieldDefn("BasinID", ogr.OFTInteger))
-
-    fielddefmatrix.append(ogr.FieldDefn("CentreX", ogr.OFTReal))
-    fielddefmatrix.append(ogr.FieldDefn("CentreY", ogr.OFTReal))
-    fielddefmatrix.append(ogr.FieldDefn("Neighbours", ogr.OFTString))
-
-    if map_attr.get_attribute("HasLUC"):        # IF A LAND USE MAP WAS LOADED
-        # fielddefmatrix.append(ogr.FieldDefn("Status", ogr.OFTReal))
-        fielddefmatrix.append(ogr.FieldDefn("Active", ogr.OFTReal))
-        fielddefmatrix.append(ogr.FieldDefn("pLU_RES", ogr.OFTReal))
-        fielddefmatrix.append(ogr.FieldDefn("pLU_COM", ogr.OFTReal))
-        fielddefmatrix.append(ogr.FieldDefn("pLU_ORC", ogr.OFTReal))
-        fielddefmatrix.append(ogr.FieldDefn("pLU_LI", ogr.OFTReal))
-        fielddefmatrix.append(ogr.FieldDefn("pLU_HI", ogr.OFTReal))
-        fielddefmatrix.append(ogr.FieldDefn("pLU_CIV", ogr.OFTReal))
-        fielddefmatrix.append(ogr.FieldDefn("pLU_SVU", ogr.OFTReal))
-        fielddefmatrix.append(ogr.FieldDefn("pLU_RD", ogr.OFTReal))
-        fielddefmatrix.append(ogr.FieldDefn("pLU_TR", ogr.OFTReal))
-        fielddefmatrix.append(ogr.FieldDefn("pLU_PG", ogr.OFTReal))
-        fielddefmatrix.append(ogr.FieldDefn("pLU_REF", ogr.OFTReal))
-        fielddefmatrix.append(ogr.FieldDefn("pLU_UND", ogr.OFTReal))
-        fielddefmatrix.append(ogr.FieldDefn("pLU_NA", ogr.OFTReal))
-
-        if map_attr.get_attribute("HasSPATIALMETRICS"):     # IF SPATIAL METRICS WERE CALCULATED
-            fielddefmatrix.append(ogr.FieldDefn("Rich", ogr.OFTReal))
-            fielddefmatrix.append(ogr.FieldDefn("ShDiv", ogr.OFTReal))
-            fielddefmatrix.append(ogr.FieldDefn("ShDom", ogr.OFTReal))
-            fielddefmatrix.append(ogr.FieldDefn("ShEven", ogr.OFTReal))
-
-    if map_attr.get_attribute("HasPOP"):        # IF POPULATION DATA WAS LOADED
-        fielddefmatrix.append(ogr.FieldDefn("Population", ogr.OFTReal))
-
-    if map_attr.get_attribute("HasELEV"):       # IF ELEVATION AND FLOWPATH DELINEATION WAS CONDUCTED
-        fielddefmatrix.append(ogr.FieldDefn("AvgElev", ogr.OFTReal))
-        fielddefmatrix.append(ogr.FieldDefn("MaxElev", ogr.OFTReal))
-        fielddefmatrix.append(ogr.FieldDefn("MinElev", ogr.OFTReal))
-        fielddefmatrix.append(ogr.FieldDefn("downID", ogr.OFTInteger))
-        fielddefmatrix.append(ogr.FieldDefn("max_dz", ogr.OFTReal))
-        fielddefmatrix.append(ogr.FieldDefn("avg_slope", ogr.OFTReal))
-        fielddefmatrix.append(ogr.FieldDefn("h_pond", ogr.OFTReal))
-        fielddefmatrix.append(ogr.FieldDefn("Outlet", ogr.OFTInteger))
-
-    if map_attr.get_attribute("HasGEOPOLITICAL"):   # IF A GEOPOLITICAL MAP WAS INCLUDED IN THE SIMULATION
-        fielddefmatrix.append(ogr.FieldDefn("Region", ogr.OFTString))
-
-    if map_attr.get_attribute("HasSUBURBS"):        # IF SUBURBS WERE INCLUDED IN THE SIMULATION
-        fielddefmatrix.append(ogr.FieldDefn("Suburb", ogr.OFTString))
-
-    if map_attr.get_attribute("HasRIVERS"):         # IF A RIVERS MAP WAS LOADED IN THE SIMULATION
-        fielddefmatrix.append(ogr.FieldDefn("HasRiver", ogr.OFTInteger))
-        fielddefmatrix.append(ogr.FieldDefn("RiverNames", ogr.OFTString))
-
-    if map_attr.get_attribute("HasLAKES"):          # IF A LAKES MAP WAS LOADED IN THE SIMULATION
-        fielddefmatrix.append(ogr.FieldDefn("HasLake", ogr.OFTInteger))
-        fielddefmatrix.append(ogr.FieldDefn("LakeNames", ogr.OFTString))
-
-    if map_attr.get_attribute("HasURBANFORM"):      # IF URBAN PLANNING MODULE HAS BEEN EXECUTED
-        fielddefmatrix.append(ogr.FieldDefn("MiscAtot", ogr.OFTReal))    # Unclassified Areas
-        fielddefmatrix.append(ogr.FieldDefn("MiscAimp", ogr.OFTReal))
-        fielddefmatrix.append(ogr.FieldDefn("MiscThresh", ogr.OFTReal))
-
-        fielddefmatrix.append(ogr.FieldDefn("UND_Type", ogr.OFTString))    # Undeveloped Land
-        fielddefmatrix.append(ogr.FieldDefn("UND_av", ogr.OFTReal))
-
-        fielddefmatrix.append(ogr.FieldDefn("OpenSpace", ogr.OFTReal))   # Parks/Gardens and Reserves
-        fielddefmatrix.append(ogr.FieldDefn("AGreenOS", ogr.OFTReal))
-        fielddefmatrix.append(ogr.FieldDefn("ASquare", ogr.OFTReal))
-        fielddefmatrix.append(ogr.FieldDefn("PG_av", ogr.OFTReal))
-        fielddefmatrix.append(ogr.FieldDefn("REF_av", ogr.OFTReal))
-
-        fielddefmatrix.append(ogr.FieldDefn("ANonW_Util", ogr.OFTReal))  # Services & Utilities
-        fielddefmatrix.append(ogr.FieldDefn("SVU_avWS", ogr.OFTReal))
-        fielddefmatrix.append(ogr.FieldDefn("SVU_avWW", ogr.OFTReal))
-        fielddefmatrix.append(ogr.FieldDefn("SVU_avSW", ogr.OFTReal))
-        fielddefmatrix.append(ogr.FieldDefn("SVU_avOTH", ogr.OFTReal))
-
-        fielddefmatrix.append(ogr.FieldDefn("RoadTIA", ogr.OFTReal))     # Roads & Highways
-        fielddefmatrix.append(ogr.FieldDefn("ParkBuffer", ogr.OFTInteger))
-        fielddefmatrix.append(ogr.FieldDefn("RD_av", ogr.OFTReal))
-
-        fielddefmatrix.append(ogr.FieldDefn("HouseOccup", ogr.OFTReal))     # Residential
-        fielddefmatrix.append(ogr.FieldDefn("ResParcels", ogr.OFTInteger))
-        fielddefmatrix.append(ogr.FieldDefn("ResFrontT", ogr.OFTReal))
-        fielddefmatrix.append(ogr.FieldDefn("avSt_RES", ogr.OFTReal))
-        fielddefmatrix.append(ogr.FieldDefn("WResNstrip", ogr.OFTReal))
-        fielddefmatrix.append(ogr.FieldDefn("ResAllots", ogr.OFTInteger))
-        fielddefmatrix.append(ogr.FieldDefn("ResDWpLot", ogr.OFTInteger))
-        fielddefmatrix.append(ogr.FieldDefn("ResHouses", ogr.OFTInteger))
-        fielddefmatrix.append(ogr.FieldDefn("ResLotArea", ogr.OFTReal))
-        fielddefmatrix.append(ogr.FieldDefn("ResRoof", ogr.OFTReal))
-        fielddefmatrix.append(ogr.FieldDefn("avLt_RES", ogr.OFTReal))
-        fielddefmatrix.append(ogr.FieldDefn("ResHFloors", ogr.OFTInteger))
-        fielddefmatrix.append(ogr.FieldDefn("ResLotTIA", ogr.OFTReal))
-        fielddefmatrix.append(ogr.FieldDefn("ResLotEIA", ogr.OFTReal))
-        fielddefmatrix.append(ogr.FieldDefn("ResGarden", ogr.OFTReal))
-        fielddefmatrix.append(ogr.FieldDefn("ResRoofCon", ogr.OFTString))
-        fielddefmatrix.append(ogr.FieldDefn("ResLotALS", ogr.OFTReal))
-        fielddefmatrix.append(ogr.FieldDefn("ResLotARS", ogr.OFTReal))
-        fielddefmatrix.append(ogr.FieldDefn("HDRFlats", ogr.OFTInteger))
-        fielddefmatrix.append(ogr.FieldDefn("HDRRoofA", ogr.OFTReal))
-        fielddefmatrix.append(ogr.FieldDefn("HDROccup", ogr.OFTReal))
-        fielddefmatrix.append(ogr.FieldDefn("HDR_TIA", ogr.OFTReal))
-        fielddefmatrix.append(ogr.FieldDefn("HDR_EIA", ogr.OFTReal))
-        fielddefmatrix.append(ogr.FieldDefn("HDRFloors", ogr.OFTInteger))
-        fielddefmatrix.append(ogr.FieldDefn("av_HDRes", ogr.OFTReal))
-        fielddefmatrix.append(ogr.FieldDefn("HDRGarden", ogr.OFTReal))
-        fielddefmatrix.append(ogr.FieldDefn("HDRCarPark", ogr.OFTReal))
-
-        fielddefmatrix.append(ogr.FieldDefn("LIjobs", ogr.OFTInteger))      # Light Industry
-        fielddefmatrix.append(ogr.FieldDefn("LIestates", ogr.OFTInteger))
-        fielddefmatrix.append(ogr.FieldDefn("avSt_LI", ogr.OFTReal))
-        fielddefmatrix.append(ogr.FieldDefn("LIAfront", ogr.OFTReal))
-        fielddefmatrix.append(ogr.FieldDefn("LIAfrEIA", ogr.OFTReal))
-        fielddefmatrix.append(ogr.FieldDefn("LIAestate", ogr.OFTReal))
-        fielddefmatrix.append(ogr.FieldDefn("LIAeBldg", ogr.OFTReal))
-        fielddefmatrix.append(ogr.FieldDefn("LIFloors", ogr.OFTInteger))
-        fielddefmatrix.append(ogr.FieldDefn("LIAeLoad", ogr.OFTReal))
-        fielddefmatrix.append(ogr.FieldDefn("LIAeCPark", ogr.OFTReal))
-        fielddefmatrix.append(ogr.FieldDefn("avLt_LI", ogr.OFTReal))
-        fielddefmatrix.append(ogr.FieldDefn("LIAeLgrey", ogr.OFTReal))
-        fielddefmatrix.append(ogr.FieldDefn("LIAeEIA", ogr.OFTReal))
-        fielddefmatrix.append(ogr.FieldDefn("LIAeTIA", ogr.OFTReal))
-
-        fielddefmatrix.append(ogr.FieldDefn("HIjobs", ogr.OFTInteger))      # Heavy Industry
-        fielddefmatrix.append(ogr.FieldDefn("HIestates", ogr.OFTInteger))
-        fielddefmatrix.append(ogr.FieldDefn("avSt_HI", ogr.OFTReal))
-        fielddefmatrix.append(ogr.FieldDefn("HIAfront", ogr.OFTReal))
-        fielddefmatrix.append(ogr.FieldDefn("HIAfrEIA", ogr.OFTReal))
-        fielddefmatrix.append(ogr.FieldDefn("HIAestate", ogr.OFTReal))
-        fielddefmatrix.append(ogr.FieldDefn("HIAeBldg", ogr.OFTReal))
-        fielddefmatrix.append(ogr.FieldDefn("HIFloors", ogr.OFTInteger))
-        fielddefmatrix.append(ogr.FieldDefn("HIAeLoad", ogr.OFTReal))
-        fielddefmatrix.append(ogr.FieldDefn("HIAeCPark", ogr.OFTReal))
-        fielddefmatrix.append(ogr.FieldDefn("avLt_HI", ogr.OFTReal))
-        fielddefmatrix.append(ogr.FieldDefn("HIAeLgrey", ogr.OFTReal))
-        fielddefmatrix.append(ogr.FieldDefn("HIAeEIA", ogr.OFTReal))
-        fielddefmatrix.append(ogr.FieldDefn("HIAeTIA", ogr.OFTReal))
-
-        fielddefmatrix.append(ogr.FieldDefn("COMjobs", ogr.OFTInteger))  # Commercial
-        fielddefmatrix.append(ogr.FieldDefn("COMestates", ogr.OFTInteger))
-        fielddefmatrix.append(ogr.FieldDefn("avSt_COM", ogr.OFTReal))
-        fielddefmatrix.append(ogr.FieldDefn("COMAfront", ogr.OFTReal))
-        fielddefmatrix.append(ogr.FieldDefn("COMAfrEIA", ogr.OFTReal))
-        fielddefmatrix.append(ogr.FieldDefn("COMAestate", ogr.OFTReal))
-        fielddefmatrix.append(ogr.FieldDefn("COMAeBldg", ogr.OFTReal))
-        fielddefmatrix.append(ogr.FieldDefn("COMFloors", ogr.OFTInteger))
-        fielddefmatrix.append(ogr.FieldDefn("COMAeLoad", ogr.OFTReal))
-        fielddefmatrix.append(ogr.FieldDefn("COMAeCPark", ogr.OFTReal))
-        fielddefmatrix.append(ogr.FieldDefn("avLt_COM", ogr.OFTReal))
-        fielddefmatrix.append(ogr.FieldDefn("COMAeLgrey", ogr.OFTReal))
-        fielddefmatrix.append(ogr.FieldDefn("COMAeEIA", ogr.OFTReal))
-        fielddefmatrix.append(ogr.FieldDefn("COMAeTIA", ogr.OFTReal))
-
-        fielddefmatrix.append(ogr.FieldDefn("ORCjobs", ogr.OFTInteger))  # Offices
-        fielddefmatrix.append(ogr.FieldDefn("ORCestates", ogr.OFTInteger))
-        fielddefmatrix.append(ogr.FieldDefn("avSt_ORC", ogr.OFTReal))
-        fielddefmatrix.append(ogr.FieldDefn("ORCAfront", ogr.OFTReal))
-        fielddefmatrix.append(ogr.FieldDefn("ORCAfrEIA", ogr.OFTReal))
-        fielddefmatrix.append(ogr.FieldDefn("ORCAestate", ogr.OFTReal))
-        fielddefmatrix.append(ogr.FieldDefn("ORCAeBldg", ogr.OFTReal))
-        fielddefmatrix.append(ogr.FieldDefn("ORCFloors", ogr.OFTInteger))
-        fielddefmatrix.append(ogr.FieldDefn("ORCAeLoad", ogr.OFTReal))
-        fielddefmatrix.append(ogr.FieldDefn("ORCAeCPark", ogr.OFTReal))
-        fielddefmatrix.append(ogr.FieldDefn("avLt_ORC", ogr.OFTReal))
-        fielddefmatrix.append(ogr.FieldDefn("ORCAeLgrey", ogr.OFTReal))
-        fielddefmatrix.append(ogr.FieldDefn("ORCAeEIA", ogr.OFTReal))
-        fielddefmatrix.append(ogr.FieldDefn("ORCAeTIA", ogr.OFTReal))
-
-        fielddefmatrix.append(ogr.FieldDefn("TOTALjobs", ogr.OFTReal))   # Total Employment
-
-        fielddefmatrix.append(ogr.FieldDefn("Blk_TIA", ogr.OFTReal))
-        fielddefmatrix.append(ogr.FieldDefn("Blk_EIA", ogr.OFTReal))
-        fielddefmatrix.append(ogr.FieldDefn("Blk_EIF", ogr.OFTReal))
-        fielddefmatrix.append(ogr.FieldDefn("Blk_TIF", ogr.OFTReal))
-        fielddefmatrix.append(ogr.FieldDefn("Blk_RoofsA", ogr.OFTReal))
-
-    if map_attr.get_attribute("HasLANDCOVER"):
-        fielddefmatrix.append(ogr.FieldDefn("LC_RES_DG", ogr.OFTReal))
-        fielddefmatrix.append(ogr.FieldDefn("LC_RES_IG", ogr.OFTReal))
-        fielddefmatrix.append(ogr.FieldDefn("LC_RES_CO", ogr.OFTReal))
-        fielddefmatrix.append(ogr.FieldDefn("LC_RES_AS", ogr.OFTReal))
-        fielddefmatrix.append(ogr.FieldDefn("LC_RES_TR", ogr.OFTReal))
-        fielddefmatrix.append(ogr.FieldDefn("LC_RES_RF", ogr.OFTReal))
-        fielddefmatrix.append(ogr.FieldDefn("LC_COM_DG", ogr.OFTReal))
-        fielddefmatrix.append(ogr.FieldDefn("LC_COM_IG", ogr.OFTReal))
-        fielddefmatrix.append(ogr.FieldDefn("LC_COM_CO", ogr.OFTReal))
-        fielddefmatrix.append(ogr.FieldDefn("LC_COM_AS", ogr.OFTReal))
-        fielddefmatrix.append(ogr.FieldDefn("LC_COM_TR", ogr.OFTReal))
-        fielddefmatrix.append(ogr.FieldDefn("LC_COM_RF", ogr.OFTReal))
-        fielddefmatrix.append(ogr.FieldDefn("LC_LI_DG", ogr.OFTReal))
-        fielddefmatrix.append(ogr.FieldDefn("LC_LI_IG", ogr.OFTReal))
-        fielddefmatrix.append(ogr.FieldDefn("LC_LI_CO", ogr.OFTReal))
-        fielddefmatrix.append(ogr.FieldDefn("LC_LI_AS", ogr.OFTReal))
-        fielddefmatrix.append(ogr.FieldDefn("LC_LI_TR", ogr.OFTReal))
-        fielddefmatrix.append(ogr.FieldDefn("LC_LI_RF", ogr.OFTReal))
-        fielddefmatrix.append(ogr.FieldDefn("LC_HI_DG", ogr.OFTReal))
-        fielddefmatrix.append(ogr.FieldDefn("LC_HI_IG", ogr.OFTReal))
-        fielddefmatrix.append(ogr.FieldDefn("LC_HI_CO", ogr.OFTReal))
-        fielddefmatrix.append(ogr.FieldDefn("LC_HI_AS", ogr.OFTReal))
-        fielddefmatrix.append(ogr.FieldDefn("LC_HI_TR", ogr.OFTReal))
-        fielddefmatrix.append(ogr.FieldDefn("LC_HI_RF", ogr.OFTReal))
-        fielddefmatrix.append(ogr.FieldDefn("LC_ORC_DG", ogr.OFTReal))
-        fielddefmatrix.append(ogr.FieldDefn("LC_ORC_IG", ogr.OFTReal))
-        fielddefmatrix.append(ogr.FieldDefn("LC_ORC_CO", ogr.OFTReal))
-        fielddefmatrix.append(ogr.FieldDefn("LC_ORC_AS", ogr.OFTReal))
-        fielddefmatrix.append(ogr.FieldDefn("LC_ORC_TR", ogr.OFTReal))
-        fielddefmatrix.append(ogr.FieldDefn("LC_ORC_RF", ogr.OFTReal))
-        fielddefmatrix.append(ogr.FieldDefn("LC_NA_DG", ogr.OFTReal))
-        fielddefmatrix.append(ogr.FieldDefn("LC_NA_IG", ogr.OFTReal))
-        fielddefmatrix.append(ogr.FieldDefn("LC_NA_CO", ogr.OFTReal))
-        fielddefmatrix.append(ogr.FieldDefn("LC_UND_DG", ogr.OFTReal))
-        fielddefmatrix.append(ogr.FieldDefn("LC_UND_IG", ogr.OFTReal))
-        fielddefmatrix.append(ogr.FieldDefn("LC_SVU_DG", ogr.OFTReal))
-        fielddefmatrix.append(ogr.FieldDefn("LC_PG_DG", ogr.OFTReal))
-        fielddefmatrix.append(ogr.FieldDefn("LC_PG_IG", ogr.OFTReal))
-        fielddefmatrix.append(ogr.FieldDefn("LC_PG_CO", ogr.OFTReal))
-        fielddefmatrix.append(ogr.FieldDefn("LC_PG_AS", ogr.OFTReal))
-        fielddefmatrix.append(ogr.FieldDefn("LC_PG_TR", ogr.OFTReal))
-        fielddefmatrix.append(ogr.FieldDefn("LC_REF_DG", ogr.OFTReal))
-        fielddefmatrix.append(ogr.FieldDefn("LC_REF_IG", ogr.OFTReal))
-        fielddefmatrix.append(ogr.FieldDefn("LC_RD_DG", ogr.OFTReal))
-        fielddefmatrix.append(ogr.FieldDefn("LC_RD_CO", ogr.OFTReal))
-        fielddefmatrix.append(ogr.FieldDefn("LC_RD_AS", ogr.OFTReal))
-
-    if map_attr.get_attribute("HasWATERUSE"):
-        if map_attr.get_attribute("WD_RES_Method") == "EUA":
-            fielddefmatrix.append(ogr.FieldDefn("WD_HHKitch", ogr.OFTReal))
-            fielddefmatrix.append(ogr.FieldDefn("WD_HHShow", ogr.OFTReal))
-            fielddefmatrix.append(ogr.FieldDefn("WD_HHToil", ogr.OFTReal))
-            fielddefmatrix.append(ogr.FieldDefn("WD_HHLaund", ogr.OFTReal))
-            fielddefmatrix.append(ogr.FieldDefn("WD_HHDish", ogr.OFTReal))
-            fielddefmatrix.append(ogr.FieldDefn("WD_HHIn", ogr.OFTReal))
-            fielddefmatrix.append(ogr.FieldDefn("WD_HHHot", ogr.OFTReal))
-            fielddefmatrix.append(ogr.FieldDefn("HH_GreyW", ogr.OFTReal))
-            fielddefmatrix.append(ogr.FieldDefn("HH_BlackW", ogr.OFTReal))
-        else:
-            fielddefmatrix.append(ogr.FieldDefn("WD_HHIn", ogr.OFTReal))
-            fielddefmatrix.append(ogr.FieldDefn("WD_HHHot", ogr.OFTReal))
-            fielddefmatrix.append(ogr.FieldDefn("WD_HHNonPo", ogr.OFTReal))
-            fielddefmatrix.append(ogr.FieldDefn("HH_GreyW", ogr.OFTReal))
-            fielddefmatrix.append(ogr.FieldDefn("HH_BlackW", ogr.OFTReal))
-
-        fielddefmatrix.append(ogr.FieldDefn("WD_In", ogr.OFTReal))
-        fielddefmatrix.append(ogr.FieldDefn("WD_Out", ogr.OFTReal))
-        fielddefmatrix.append(ogr.FieldDefn("WD_Hot", ogr.OFTReal))
-        fielddefmatrix.append(ogr.FieldDefn("WW_ResG", ogr.OFTReal))
-        fielddefmatrix.append(ogr.FieldDefn("WW_ResB", ogr.OFTReal))
-
-        fielddefmatrix.append(ogr.FieldDefn("WD_COM", ogr.OFTReal))
-        fielddefmatrix.append(ogr.FieldDefn("WD_HotCOM", ogr.OFTReal))
-        fielddefmatrix.append(ogr.FieldDefn("WD_Office", ogr.OFTReal))
-        fielddefmatrix.append(ogr.FieldDefn("WD_HotOff", ogr.OFTReal))
-        fielddefmatrix.append(ogr.FieldDefn("WD_LI", ogr.OFTReal))
-        fielddefmatrix.append(ogr.FieldDefn("WD_HotLI", ogr.OFTReal))
-        fielddefmatrix.append(ogr.FieldDefn("WD_HI", ogr.OFTReal))
-        fielddefmatrix.append(ogr.FieldDefn("WD_HotHI", ogr.OFTReal))
-
-        fielddefmatrix.append(ogr.FieldDefn("WD_NRes", ogr.OFTReal))
-        fielddefmatrix.append(ogr.FieldDefn("WD_HotNRes", ogr.OFTReal))
-        fielddefmatrix.append(ogr.FieldDefn("WD_NResIrr", ogr.OFTReal))
-        fielddefmatrix.append(ogr.FieldDefn("WW_ComG", ogr.OFTReal))
-        fielddefmatrix.append(ogr.FieldDefn("WW_ComB", ogr.OFTReal))
-        fielddefmatrix.append(ogr.FieldDefn("WW_IndG", ogr.OFTReal))
-        fielddefmatrix.append(ogr.FieldDefn("WW_IndB", ogr.OFTReal))
-        fielddefmatrix.append(ogr.FieldDefn("WD_POSIrr", ogr.OFTReal))
-
-        fielddefmatrix.append(ogr.FieldDefn("Blk_WD", ogr.OFTReal))
-        fielddefmatrix.append(ogr.FieldDefn("Blk_WDIrr", ogr.OFTReal))
-        fielddefmatrix.append(ogr.FieldDefn("Blk_WDHot", ogr.OFTReal))
-        fielddefmatrix.append(ogr.FieldDefn("Blk_WW", ogr.OFTReal))
-        fielddefmatrix.append(ogr.FieldDefn("Blk_WWG", ogr.OFTReal))
-        fielddefmatrix.append(ogr.FieldDefn("Blk_WWB", ogr.OFTReal))
-        fielddefmatrix.append(ogr.FieldDefn("Blk_Loss", ogr.OFTReal))
-
-    if map_attr.get_attribute("HasINFRA"):
-        if map_attr.get_attribute("HasSWW"):
-            fielddefmatrix.append(ogr.FieldDefn("HasSWW", ogr.OFTReal))
-            fielddefmatrix.append(ogr.FieldDefn("HasWWTP", ogr.OFTReal))
-            fielddefmatrix.append(ogr.FieldDefn("HasCarved", ogr.OFTReal))
-            fielddefmatrix.append(ogr.FieldDefn("Sww_DownID", ogr.OFTReal))
-            fielddefmatrix.append(ogr.FieldDefn("ModAvgElev", ogr.OFTReal))
-
-
-    # More attributes to come in future
-    # Create the fields
-    for field in fielddefmatrix:
-        layer.CreateField(field)
-        layer.GetLayerDefn()
-
-    # Get Blocks Data
-    for i in range(len(asset_col)):
-        currentAttList = asset_col[i]
-        if currentAttList.get_attribute("Status") == 0:
-            continue
-
-        # Draw Geometry
-        line = ogr.Geometry(ogr.wkbPolygon)
-        ring = ogr.Geometry(ogr.wkbLinearRing)
-        nl = currentAttList.get_points()
-        for point in nl:
-            ring.AddPoint(point[0]+xmin, point[1]+ymin)
-        line.AddGeometry(ring)
-
-        feature = ogr.Feature(layerDefinition)
-        feature.SetGeometry(line)
-        feature.SetFID(0)
-
-        # Add Attributes
-        feature.SetField("BlockID", int(currentAttList.get_attribute("BlockID")))
-
-        if map_attr.get_attribute("HasELEV"):
-            feature.SetField("BasinID", int(currentAttList.get_attribute("BasinID")))
-
-        feature.SetField("CentreX", float(currentAttList.get_attribute("CentreX")))
-        feature.SetField("CentreY", float(currentAttList.get_attribute("CentreY")))
-        feature.SetField("Neighbours", str(",".join(map(str, currentAttList.get_attribute("Neighbours")))))
-        # Neighbourhood attribute converts the [ ] array of BlockIDs to a comma-separated list "#,#,#,#"
-
-        if map_attr.get_attribute("HasLUC"):
-            # feature.SetField("Status", float(currentAttList.get_attribute("Status")))
-            feature.SetField("Active", float(currentAttList.get_attribute("Active")))
-            feature.SetField("pLU_RES", float(currentAttList.get_attribute("pLU_RES")))
-            feature.SetField("pLU_COM", float(currentAttList.get_attribute("pLU_COM")))
-            feature.SetField("pLU_ORC", float(currentAttList.get_attribute("pLU_ORC")))
-            feature.SetField("pLU_LI", float(currentAttList.get_attribute("pLU_LI")))
-            feature.SetField("pLU_HI", float(currentAttList.get_attribute("pLU_HI")))
-            feature.SetField("pLU_CIV", float(currentAttList.get_attribute("pLU_CIV")))
-            feature.SetField("pLU_SVU", float(currentAttList.get_attribute("pLU_SVU")))
-            feature.SetField("pLU_RD", float(currentAttList.get_attribute("pLU_RD")))
-            feature.SetField("pLU_TR", float(currentAttList.get_attribute("pLU_TR")))
-            feature.SetField("pLU_PG", float(currentAttList.get_attribute("pLU_PG")))
-            feature.SetField("pLU_REF", float(currentAttList.get_attribute("pLU_REF")))
-            feature.SetField("pLU_UND", float(currentAttList.get_attribute("pLU_UND")))
-            feature.SetField("pLU_NA", float(currentAttList.get_attribute("pLU_NA")))
-
-            if map_attr.get_attribute("HasSPATIALMETRICS"):
-                feature.SetField("Rich", float(currentAttList.get_attribute("Rich")))
-                feature.SetField("ShDiv", float(currentAttList.get_attribute("ShDiv")))
-                feature.SetField("ShDom", float(currentAttList.get_attribute("ShDom")))
-                feature.SetField("ShEven", float(currentAttList.get_attribute("ShEven")))
-
-        if map_attr.get_attribute("HasPOP"):
-            feature.SetField("Population", float(currentAttList.get_attribute("Population")))
-
-        if map_attr.get_attribute("HasELEV"):
-            feature.SetField("AvgElev", float(currentAttList.get_attribute("AvgElev")))
-            feature.SetField("MaxElev", float(currentAttList.get_attribute("MaxElev")))
-            feature.SetField("MinElev", float(currentAttList.get_attribute("MinElev")))
-            feature.SetField("downID", int(currentAttList.get_attribute("downID")))
-            feature.SetField("max_dz", float(currentAttList.get_attribute("max_dz")))
-            feature.SetField("avg_slope", float(currentAttList.get_attribute("avg_slope")))
-            feature.SetField("h_pond", float(currentAttList.get_attribute("h_pond")))
-            feature.SetField("Outlet", int(currentAttList.get_attribute("Outlet")))
-
-        if map_attr.get_attribute("HasGEOPOLITICAL"):
-            feature.SetField("Region", str(currentAttList.get_attribute("Region")))
-
-        if map_attr.get_attribute("HasSUBURBS"):
-            feature.SetField("Suburb", str(currentAttList.get_attribute("Suburb")))
-
-        if map_attr.get_attribute("HasRIVERS"):
-            feature.SetField("HasRiver", int(currentAttList.get_attribute("HasRiver")))
-            feature.SetField("RiverNames", str(",".join(map(str, currentAttList.get_attribute("RiverNames")))))
-
-        if map_attr.get_attribute("HasLAKES"):
-            feature.SetField("HasLake", int(currentAttList.get_attribute("HasLake")))
-            feature.SetField("LakeNames", str(",".join(map(str, currentAttList.get_attribute("LakeNames")))))
-
-        if map_attr.get_attribute("HasURBANFORM"):
-            feature.SetField("MiscAtot", float(currentAttList.get_attribute("MiscAtot")))       # Unclassified
-            feature.SetField("MiscAimp", float(currentAttList.get_attribute("MiscAimp")))
-            feature.SetField("MiscThresh", float(currentAttList.get_attribute("MiscThresh")))
-
-            feature.SetField("UND_Type", str(currentAttList.get_attribute("UND_Type")))         # Undeveloped
-            feature.SetField("UND_av", float(currentAttList.get_attribute("UND_av")))
-
-            feature.SetField("OpenSpace", float(currentAttList.get_attribute("OpenSpace")))     # Open Spaces
-            feature.SetField("AGreenOS", float(currentAttList.get_attribute("AGreenOS")))
-            feature.SetField("ASquare", float(currentAttList.get_attribute("ASquare")))
-            feature.SetField("PG_av", float(currentAttList.get_attribute("PG_av")))
-            feature.SetField("REF_av", float(currentAttList.get_attribute("REF_av")))
-
-            feature.SetField("ANonW_Util", float(currentAttList.get_attribute("ANonW_Util")))   # Service & Utility
-            feature.SetField("SVU_avWS", float(currentAttList.get_attribute("SVU_avWS")))
-            feature.SetField("SVU_avWW", float(currentAttList.get_attribute("SVU_avWW")))
-            feature.SetField("SVU_avSW", float(currentAttList.get_attribute("SVU_avSW")))
-            feature.SetField("SVU_avOTH", float(currentAttList.get_attribute("SVU_avOTH")))
-
-            feature.SetField("RoadTIA", float(currentAttList.get_attribute("RoadTIA")))         # Roads
-            feature.SetField("ParkBuffer", int(currentAttList.get_attribute("ParkBuffer")))
-            feature.SetField("RD_av", float(currentAttList.get_attribute("RD_av")))
-
-            if currentAttList.get_attribute("HasHouses"):
-                feature.SetField("HouseOccup", float(currentAttList.get_attribute("HouseOccup")))   # Residential
-                feature.SetField("ResParcels", int(currentAttList.get_attribute("ResParcels")))
-                feature.SetField("ResFrontT", float(currentAttList.get_attribute("ResFrontT")))
-                feature.SetField("WResNstrip", float(currentAttList.get_attribute("WResNstrip")))
-                feature.SetField("avLt_RES", float(currentAttList.get_attribute("avSt_RES")))
-                feature.SetField("ResAllots", int(currentAttList.get_attribute("ResAllots")))
-                feature.SetField("ResDWpLot", int(currentAttList.get_attribute("ResDWpLot")))
-                feature.SetField("ResHouses", int(currentAttList.get_attribute("ResHouses")))
-                feature.SetField("ResLotArea", float(currentAttList.get_attribute("ResLotArea")))
-                feature.SetField("ResRoof", float(currentAttList.get_attribute("ResRoof")))
-                feature.SetField("avLt_RES", float(currentAttList.get_attribute("avLt_RES")))
-                feature.SetField("ResHFloors", int(currentAttList.get_attribute("ResHFloors")))
-                feature.SetField("ResLotTIA", float(currentAttList.get_attribute("ResLotTIA")))
-                feature.SetField("ResLotEIA", float(currentAttList.get_attribute("ResLotEIA")))
-                feature.SetField("ResGarden", float(currentAttList.get_attribute("ResGarden")))
-                feature.SetField("ResRoofCon", str(currentAttList.get_attribute("ResRoofCon")))
-                feature.SetField("ResLotALS", float(currentAttList.get_attribute("ResLotALS")))
-                feature.SetField("ResLotARS", float(currentAttList.get_attribute("ResLotARS")))
-
-            if currentAttList.get_attribute("HasFlats"):
-                feature.SetField("HDRFlats", int(currentAttList.get_attribute("HDRFlats")))         # High-Density
-                feature.SetField("HDRRoofA", float(currentAttList.get_attribute("HDRRoofA")))
-                feature.SetField("HDROccup", float(currentAttList.get_attribute("HDROccup")))
-                feature.SetField("HDR_TIA", float(currentAttList.get_attribute("HDR_TIA")))
-                feature.SetField("HDR_EIA", float(currentAttList.get_attribute("HDR_EIA")))
-                feature.SetField("HDRFloors", int(currentAttList.get_attribute("HDRFloors")))
-                feature.SetField("av_HDRes", float(currentAttList.get_attribute("av_HDRes")))
-                feature.SetField("HDRGarden", float(currentAttList.get_attribute("HDRGarden")))
-                feature.SetField("HDRCarPark", float(currentAttList.get_attribute("HDRCarPark")))
-
-            if currentAttList.get_attribute("Has_LI"):
-                feature.SetField("LIjobs", int(currentAttList.get_attribute("LIjobs")))             # Light Industry
-                feature.SetField("LIestates", int(currentAttList.get_attribute("LIestates")))
-                feature.SetField("avSt_LI", float(currentAttList.get_attribute("avSt_LI")))
-                feature.SetField("LIAfront", float(currentAttList.get_attribute("LIAfront")))
-                feature.SetField("LIAfrEIA", float(currentAttList.get_attribute("LIAfrEIA")))
-                feature.SetField("LIAestate", float(currentAttList.get_attribute("LIAestate")))
-                feature.SetField("LIAeBldg", float(currentAttList.get_attribute("LIAeBldg")))
-                feature.SetField("LIFloors", int(currentAttList.get_attribute("LIFloors")))
-                feature.SetField("LIAeLoad", float(currentAttList.get_attribute("LIAeLoad")))
-                feature.SetField("LIAeCPark", float(currentAttList.get_attribute("LIAeCPark")))
-                feature.SetField("avLt_LI", float(currentAttList.get_attribute("avLt_LI")))
-                feature.SetField("LIAeLgrey", float(currentAttList.get_attribute("LIAeLgrey")))
-                feature.SetField("LIAeEIA", float(currentAttList.get_attribute("LIAeEIA")))
-                feature.SetField("LIAeTIA", float(currentAttList.get_attribute("LIAeTIA")))
-
-            if currentAttList.get_attribute("Has_HI"):
-                feature.SetField("HIjobs", int(currentAttList.get_attribute("HIjobs")))             # Heavy Industry
-                feature.SetField("HIestates", int(currentAttList.get_attribute("HIestates")))
-                feature.SetField("avSt_HI", float(currentAttList.get_attribute("avSt_HI")))
-                feature.SetField("HIAfront", float(currentAttList.get_attribute("HIAfront")))
-                feature.SetField("HIAfrEIA", float(currentAttList.get_attribute("HIAfrEIA")))
-                feature.SetField("HIAestate", float(currentAttList.get_attribute("HIAestate")))
-                feature.SetField("HIAeBldg", float(currentAttList.get_attribute("HIAeBldg")))
-                feature.SetField("HIFloors", int(currentAttList.get_attribute("HIFloors")))
-                feature.SetField("HIAeLoad", float(currentAttList.get_attribute("HIAeLoad")))
-                feature.SetField("HIAeCPark", float(currentAttList.get_attribute("HIAeCPark")))
-                feature.SetField("avLt_HI", float(currentAttList.get_attribute("avLt_HI")))
-                feature.SetField("HIAeLgrey", float(currentAttList.get_attribute("HIAeLgrey")))
-                feature.SetField("HIAeEIA", float(currentAttList.get_attribute("HIAeEIA")))
-                feature.SetField("HIAeTIA", float(currentAttList.get_attribute("HIAeTIA")))
-
-            if currentAttList.get_attribute("Has_COM"):
-                feature.SetField("COMjobs", int(currentAttList.get_attribute("COMjobs")))           # Commercial
-                feature.SetField("COMestates", int(currentAttList.get_attribute("COMestates")))
-                feature.SetField("avSt_COM", float(currentAttList.get_attribute("avSt_COM")))
-                feature.SetField("COMAfront", float(currentAttList.get_attribute("COMAfront")))
-                feature.SetField("COMAfrEIA", float(currentAttList.get_attribute("COMAfrEIA")))
-                feature.SetField("COMAestate", float(currentAttList.get_attribute("COMAestate")))
-                feature.SetField("COMAeBldg", float(currentAttList.get_attribute("COMAeBldg")))
-                feature.SetField("COMFloors", int(currentAttList.get_attribute("COMFloors")))
-                feature.SetField("COMAeLoad", float(currentAttList.get_attribute("COMAeLoad")))
-                feature.SetField("COMAeCPark", float(currentAttList.get_attribute("COMAeCPark")))
-                feature.SetField("avLt_COM", float(currentAttList.get_attribute("avLt_COM")))
-                feature.SetField("COMAeLgrey", float(currentAttList.get_attribute("COMAeLgrey")))
-                feature.SetField("COMAeEIA", float(currentAttList.get_attribute("COMAeEIA")))
-                feature.SetField("COMAeTIA", float(currentAttList.get_attribute("COMAeTIA")))
-
-            if currentAttList.get_attribute("Has_ORC"):
-                feature.SetField("ORCjobs", int(currentAttList.get_attribute("ORCjobs")))           # Offices
-                feature.SetField("ORCestates", int(currentAttList.get_attribute("ORCestates")))
-                feature.SetField("avSt_ORC", float(currentAttList.get_attribute("avSt_ORC")))
-                feature.SetField("ORCAfront", float(currentAttList.get_attribute("ORCAfront")))
-                feature.SetField("ORCAfrEIA", float(currentAttList.get_attribute("ORCAfrEIA")))
-                feature.SetField("ORCAestate", float(currentAttList.get_attribute("ORCAestate")))
-                feature.SetField("ORCAeBldg", float(currentAttList.get_attribute("ORCAeBldg")))
-                feature.SetField("ORCFloors", int(currentAttList.get_attribute("ORCFloors")))
-                feature.SetField("ORCAeLoad", float(currentAttList.get_attribute("ORCAeLoad")))
-                feature.SetField("ORCAeCPark", float(currentAttList.get_attribute("ORCAeCPark")))
-                feature.SetField("avLt_ORC", float(currentAttList.get_attribute("avLt_ORC")))
-                feature.SetField("ORCAeLgrey", float(currentAttList.get_attribute("ORCAeLgrey")))
-                feature.SetField("ORCAeEIA", float(currentAttList.get_attribute("ORCAeEIA")))
-                feature.SetField("ORCAeTIA", float(currentAttList.get_attribute("ORCAeTIA")))
-
-            feature.SetField("TOTALjobs", float(currentAttList.get_attribute("TOTALjobs")))
-            feature.SetField("Blk_TIA", float(currentAttList.get_attribute("Blk_TIA")))
-            feature.SetField("Blk_EIA", float(currentAttList.get_attribute("Blk_EIA")))
-            feature.SetField("Blk_EIF", float(currentAttList.get_attribute("Blk_EIF")))
-            feature.SetField("Blk_TIF", float(currentAttList.get_attribute("Blk_TIF")))
-            feature.SetField("Blk_RoofsA", float(currentAttList.get_attribute("Blk_RoofsA")))
-
-        if map_attr.get_attribute("HasLANDCOVER"):
-            feature.SetField("LC_RES_DG", float(currentAttList.get_attribute("LC_RES_DG")))
-            feature.SetField("LC_RES_IG", float(currentAttList.get_attribute("LC_RES_IG")))
-            feature.SetField("LC_RES_CO", float(currentAttList.get_attribute("LC_RES_CO")))
-            feature.SetField("LC_RES_AS", float(currentAttList.get_attribute("LC_RES_AS")))
-            feature.SetField("LC_RES_TR", float(currentAttList.get_attribute("LC_RES_TR")))
-            feature.SetField("LC_RES_RF", float(currentAttList.get_attribute("LC_RES_RF")))
-            feature.SetField("LC_COM_DG", float(currentAttList.get_attribute("LC_COM_DG")))
-            feature.SetField("LC_COM_IG", float(currentAttList.get_attribute("LC_COM_IG")))
-            feature.SetField("LC_COM_CO", float(currentAttList.get_attribute("LC_COM_CO")))
-            feature.SetField("LC_COM_AS", float(currentAttList.get_attribute("LC_COM_AS")))
-            feature.SetField("LC_COM_TR", float(currentAttList.get_attribute("LC_COM_TR")))
-            feature.SetField("LC_COM_RF", float(currentAttList.get_attribute("LC_COM_RF")))
-            feature.SetField("LC_LI_DG", float(currentAttList.get_attribute("LC_LI_DG")))
-            feature.SetField("LC_LI_IG", float(currentAttList.get_attribute("LC_LI_IG")))
-            feature.SetField("LC_LI_CO", float(currentAttList.get_attribute("LC_LI_CO")))
-            feature.SetField("LC_LI_AS", float(currentAttList.get_attribute("LC_LI_AS")))
-            feature.SetField("LC_LI_TR", float(currentAttList.get_attribute("LC_LI_TR")))
-            feature.SetField("LC_LI_RF", float(currentAttList.get_attribute("LC_LI_RF")))
-            feature.SetField("LC_HI_DG", float(currentAttList.get_attribute("LC_HI_DG")))
-            feature.SetField("LC_HI_IG", float(currentAttList.get_attribute("LC_HI_IG")))
-            feature.SetField("LC_HI_CO", float(currentAttList.get_attribute("LC_HI_CO")))
-            feature.SetField("LC_HI_AS", float(currentAttList.get_attribute("LC_HI_AS")))
-            feature.SetField("LC_HI_TR", float(currentAttList.get_attribute("LC_HI_TR")))
-            feature.SetField("LC_HI_RF", float(currentAttList.get_attribute("LC_HI_RF")))
-            feature.SetField("LC_ORC_DG", float(currentAttList.get_attribute("LC_ORC_DG")))
-            feature.SetField("LC_ORC_IG", float(currentAttList.get_attribute("LC_ORC_IG")))
-            feature.SetField("LC_ORC_CO", float(currentAttList.get_attribute("LC_ORC_CO")))
-            feature.SetField("LC_ORC_AS", float(currentAttList.get_attribute("LC_ORC_AS")))
-            feature.SetField("LC_ORC_TR", float(currentAttList.get_attribute("LC_ORC_TR")))
-            feature.SetField("LC_ORC_RF", float(currentAttList.get_attribute("LC_ORC_RF")))
-            feature.SetField("LC_NA_DG", float(currentAttList.get_attribute("LC_NA_DG")))
-            feature.SetField("LC_NA_IG", float(currentAttList.get_attribute("LC_NA_IG")))
-            feature.SetField("LC_NA_CO", float(currentAttList.get_attribute("LC_NA_CO")))
-            feature.SetField("LC_UND_DG", float(currentAttList.get_attribute("LC_UND_DG")))
-            feature.SetField("LC_UND_IG", float(currentAttList.get_attribute("LC_UND_IG")))
-            feature.SetField("LC_SVU_DG", float(currentAttList.get_attribute("LC_SVU_DG")))
-            feature.SetField("LC_PG_DG", float(currentAttList.get_attribute("LC_PG_DG")))
-            feature.SetField("LC_PG_IG", float(currentAttList.get_attribute("LC_PG_IG")))
-            feature.SetField("LC_PG_CO", float(currentAttList.get_attribute("LC_PG_CO")))
-            feature.SetField("LC_PG_AS", float(currentAttList.get_attribute("LC_PG_AS")))
-            feature.SetField("LC_PG_TR", float(currentAttList.get_attribute("LC_PG_TR")))
-            feature.SetField("LC_REF_DG", float(currentAttList.get_attribute("LC_REF_DG")))
-            feature.SetField("LC_REF_IG", float(currentAttList.get_attribute("LC_REF_IG")))
-            feature.SetField("LC_RD_DG", float(currentAttList.get_attribute("LC_RD_DG")))
-            feature.SetField("LC_RD_CO", float(currentAttList.get_attribute("LC_RD_CO")))
-            feature.SetField("LC_RD_AS", float(currentAttList.get_attribute("LC_RD_AS")))
-
-        if map_attr.get_attribute("HasWATERUSE"):
-            if map_attr.get_attribute("WD_RES_Method") == "EUA":
-                feature.SetField("WD_HHKitch", float(currentAttList.get_attribute("WD_HHKitchen")))
-                feature.SetField("WD_HHShow", float(currentAttList.get_attribute("WD_HHShower")))
-                feature.SetField("WD_HHToil", float(currentAttList.get_attribute("WD_HHToilet")))
-                feature.SetField("WD_HHLaund", float(currentAttList.get_attribute("WD_HHLaundry")))
-                feature.SetField("WD_HHDish", float(currentAttList.get_attribute("WD_HHDish")))
-                feature.SetField("WD_HHIn", float(currentAttList.get_attribute("WD_HHIndoor")))
-                feature.SetField("WD_HHHot", float(currentAttList.get_attribute("WD_HHHot")))
-                feature.SetField("HH_GreyW", float(currentAttList.get_attribute("HH_GreyW")))
-                feature.SetField("HH_BlackW", float(currentAttList.get_attribute("HH_BlackW")))
-            else:
-                feature.SetField("WD_HHIn", float(currentAttList.get_attribute("WD_HHIndoor")))
-                feature.SetField("WD_HHHot", float(currentAttList.get_attribute("WD_HHHot")))
-                feature.SetField("WD_HHNonPo", float(currentAttList.get_attribute("WD_HHNonPot")))
-                feature.SetField("HH_GreyW", float(currentAttList.get_attribute("HH_GreyW")))
-                feature.SetField("HH_BlackW", float(currentAttList.get_attribute("HH_BlackW")))
-
-            feature.SetField("WD_In", float(currentAttList.get_attribute("WD_Indoor")))
-            feature.SetField("WD_Out", float(currentAttList.get_attribute("WD_Outdoor")))
-            feature.SetField("WD_Hot", float(currentAttList.get_attribute("WD_HotVol")))
-            feature.SetField("WW_ResG", float(currentAttList.get_attribute("WW_ResGrey")))
-            feature.SetField("WW_ResB", float(currentAttList.get_attribute("WW_ResBlack")))
-
-            feature.SetField("WD_COM", float(currentAttList.get_attribute("WD_COM")))
-            feature.SetField("WD_HotCOM", float(currentAttList.get_attribute("WD_HotCOM")))
-            feature.SetField("WD_Office", float(currentAttList.get_attribute("WD_Office")))
-            feature.SetField("WD_HotOff", float(currentAttList.get_attribute("WD_HotOffice")))
-            feature.SetField("WD_LI", float(currentAttList.get_attribute("WD_LI")))
-            feature.SetField("WD_HotLI", float(currentAttList.get_attribute("WD_HotLI")))
-            feature.SetField("WD_HI", float(currentAttList.get_attribute("WD_HI")))
-            feature.SetField("WD_HotHI", float(currentAttList.get_attribute("WD_HotHI")))
-
-            feature.SetField("WD_NRes", float(currentAttList.get_attribute("WD_NRes")))
-            feature.SetField("WD_HotNRes", float(currentAttList.get_attribute("WD_HotNRes")))
-            feature.SetField("WD_NResIrr", float(currentAttList.get_attribute("WD_NResIrri")))
-            feature.SetField("WW_ComG", float(currentAttList.get_attribute("WW_ComGrey")))
-            feature.SetField("WW_ComB", float(currentAttList.get_attribute("WW_ComBlack")))
-            feature.SetField("WW_IndG", float(currentAttList.get_attribute("WW_IndGrey")))
-            feature.SetField("WW_IndB", float(currentAttList.get_attribute("WW_IndBlack")))
-            feature.SetField("WD_POSIrr", float(currentAttList.get_attribute("WD_POSIrri")))
-
-            feature.SetField("Blk_WD", float(currentAttList.get_attribute("Blk_WD")))
-            feature.SetField("Blk_WDIrr", float(currentAttList.get_attribute("Blk_WDIrri")))
-            feature.SetField("Blk_WDHot", float(currentAttList.get_attribute("Blk_WDHot")))
-            feature.SetField("Blk_WW", float(currentAttList.get_attribute("Blk_WW")))
-            feature.SetField("Blk_WWG", float(currentAttList.get_attribute("Blk_WWGrey")))
-            feature.SetField("Blk_WWB", float(currentAttList.get_attribute("Blk_WWBlack")))
-            feature.SetField("Blk_Loss", float(currentAttList.get_attribute("Blk_Losses")))
-
-        if map_attr.get_attribute("HasINFRA"):
-            if map_attr.get_attribute("HasSWW"):
-                feature.SetField("HasSWW", int(currentAttList.get_attribute("HasSWW")))
-                feature.SetField("HasWWTP", int(currentAttList.get_attribute("HasWWTP")))
-                feature.SetField("HasCarved", int(currentAttList.get_attribute("HasCarved")))
-                feature.SetField("Sww_DownID", int(currentAttList.get_attribute("Sww_DownID")))
-                feature.SetField("ModAvgElev", float(currentAttList.get_attribute("ModAvgElev")))
-
-        layer.CreateFeature(feature)
-
-    shapefile.Destroy()
-    return True
-
-
-def export_sww_network_to_gis_shapefile(asset_col, map_attr, filepath, filename, epsg, fptype):
-    """Exports all sewer networks in the asset_col list to a GIS Shapefile based on the current filepath.
-
-    :param asset_col: [] list containing all UBVector() Flowpath objects
-    :param map_attr: global map attributes to track any relevant information
-    :param filepath: the active filepath to export these assets to
-    :param filename: name of the file to export (without the 'shp' extension)
-    :param epsg: the EPSG code for the coordinate system to use
-    :param fptype: type of Flowpath ("Blocks", "Patches")
-    :return:
-    """
-    print fptype
-    if map_attr.get_attribute("HasSWW") != 1:
-        return True
-
-    xmin = map_attr.get_attribute("xllcorner")
-    ymin = map_attr.get_attribute("yllcorner")
-
-    fullname = filepath + "/" + filename
-
-    spatial_ref = osr.SpatialReference()
-    spatial_ref.ImportFromEPSG(epsg)
-
-    driver = ogr.GetDriverByName('ESRI Shapefile')
-
-    usefilename = fullname      # Placeholder filename
-    fileduplicate_counter = 0
-    while os.path.exists(str(usefilename+".shp")):
-        fileduplicate_counter += 1
-        usefilename = fullname + "(" + str(fileduplicate_counter) + ")"
-    shapefile = driver.CreateDataSource(str(usefilename)+".shp")
-
-    layer = shapefile.CreateLayer('layer1', spatial_ref, ogr.wkbLineString)
-    layerDefinition = layer.GetLayerDefn()
-
-    fielddefmatrix = []
-    fielddefmatrix.append(ogr.FieldDefn("SwwID", ogr.OFTInteger))
-    fielddefmatrix.append(ogr.FieldDefn("BlockID", ogr.OFTInteger))
-    fielddefmatrix.append(ogr.FieldDefn("FlowID", ogr.OFTInteger))
-    fielddefmatrix.append(ogr.FieldDefn("Z_up", ogr.OFTReal))
-    fielddefmatrix.append(ogr.FieldDefn("Z_down", ogr.OFTReal))
-    fielddefmatrix.append(ogr.FieldDefn("Length", ogr.OFTReal))
-    fielddefmatrix.append(ogr.FieldDefn("Min_zdrop", ogr.OFTReal))
-    fielddefmatrix.append(ogr.FieldDefn("LinkType", ogr.OFTString))
-    fielddefmatrix.append(ogr.FieldDefn("Slope", ogr.OFTReal))
-    # fielddefmatrix.append(ogr.FieldDefn("HasSWW", ogr.OFTReal))
-
-    for field in fielddefmatrix:
-        layer.CreateField(field)
-        layer.GetLayerDefn()
-
-    for i in range(len(asset_col)):
-        current_path = asset_col[i]
-        linepoints = current_path.get_points()
-        line = ogr.Geometry(ogr.wkbLineString)
-        p1 = linepoints[0]
-        p2 = linepoints[1]
-        line.AddPoint(p1[0] + xmin, p1[1] + ymin)
-        line.AddPoint(p2[0] + xmin, p2[1] + ymin)
-
-        feature = ogr.Feature(layerDefinition)
-        feature.SetGeometry(line)
-        feature.SetFID(0)
-
-        feature.SetField("SwwID", int(current_path.get_attribute("SwwID")))
-        feature.SetField("BlockID", int(current_path.get_attribute("BlockID")))
-        feature.SetField("FlowID", int(current_path.get_attribute("FlowID")))
-        feature.SetField("Z_up", float(current_path.get_attribute("Z_up")))
-        feature.SetField("Z_down", float(current_path.get_attribute("Z_down")))
-        feature.SetField("Length", float(current_path.get_attribute("Length")))
-        feature.SetField("Min_zdrop", float(current_path.get_attribute("Min_zdrop")))
-        feature.SetField("LinkType", str(current_path.get_attribute("LinkType")))
-        feature.SetField("Slope", float(current_path.get_attribute("Slope")))
-        # feature.SetField("HasSWW", int(current_path.get_attribute("HasSWW")))
-
-        layer.CreateFeature(feature)
-    shapefile.Destroy()
-
-=======
->>>>>>> 99b8ecaf
 # TEST SCRIPT - get_bounding_polygon() function
 # MAPPATH = "C:/Users/peter/Documents/TempDocs/Files/Upperdandy/Boundary.shp"
 # coordinates, mapstats = get_bounding_polygon(MAPPATH, "leaflet",
