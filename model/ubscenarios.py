# -*- coding: utf-8 -*-
"""
@file   ubscenarios.py
@author Peter M Bach <peterbach@gmail.com>
@section LICENSE

Urban Biophysical Environments and Technologies Simulator (UrbanBEATS)
Copyright (C) 2018  Peter M. Bach

This program is free software: you can redistribute it and/or modify
it under the terms of the GNU General Public License as published by
the Free Software Foundation, either version 3 of the License, or
(at your option) any later version.

This program is distributed in the hope that it will be useful,
but WITHOUT ANY WARRANTY; without even the implied warranty of
MERCHANTABILITY or FITNESS FOR A PARTICULAR PURPOSE.  See the
GNU General Public License for more details.

You should have received a copy of the GNU General Public License
along with this program.  If not, see <http://www.gnu.org/licenses/>.
"""

__author__ = "Peter M. Bach"
__copyright__ = "Copyright 2018. Peter M. Bach"

# --- CODE STRUCTURE ---
#       (1) ...
# --- --- --- --- --- ---

# --- PYTHON LIBRARY IMPORTS ---
import threading
import sys
import gc
import time
import xml.etree.ElementTree as ET  # XML parsing for loading scenario files
import ast  # Used for converting a string of a list into a list e.g. "[1, 2, 3, 4]" --> [1, 2, 3, 4]

# --- URBANBEATS LIBRARY IMPORTS ---
import modules.md_decisionanalysis as md_decisionanalysis
import modules.md_climatesetup as md_climatesetup
import modules.md_delinblocks as md_delinblocks
import modules.md_impactassess as md_impactasess
import modules.md_perfassess as md_perfassess
import modules.md_regulation as md_regulation
import modules.md_socioecon as md_socioecon
import modules.md_spatialmapping as md_spatialmapping
import modules.md_infrastructure as md_techplacement
import modules.md_urbandev as md_urbandev
import modules.md_urbplanbb as md_urbplanbb
import ublibs.ubspatial as ubspatial
import ubexports.blocks as xblocks
import ubexports.flowpaths as xflowpaths
import ubexports.openspace as xopenspace
import ubexports.patches as xpatches
import ubexports.regions as xregions
import ubexports.urban as xurbanmodel
import ubexports.infrastructure as xinfra



# --- SCENARIO CLASS DEFINITION ---
class UrbanBeatsScenario(threading.Thread):
    """The static parent class that contains the basic definition of the
    scenario for UrbanBEATS simulations. Other scenario classes inherit from
    this class and define the type of scenario (i.e. static, dynamic, benchmark)
    """
    def __init__(self, simulation, datalibrary, projectlog):
        threading.Thread.__init__(self)
        self.__observers = []
        self.simulation = simulation
        self.datalibrary = datalibrary
        self.projectlog = projectlog
        self.projectpath = simulation.get_project_path()
        self.runstate = False

        self.__scenariometadata = {"name": "My UrbanBEATS Scenario",
                                   "type": "STATIC",
                                   "narrative": "(A description of my scenario)",
                                   "startyear": 2018,
                                   "endyear": 2068,
                                   "dt": 1,
                                   "dt_irregular": 0,
                                   "dt_array_parameter": [],
                                   "yearlist": [],
                                   "benchmarks": 100,
                                   "filename": "(enter a naming convention for outputs)",
                                   "usescenarioname": 0}

        self.__modulesbools = {"SPATIAL": 1, "CLIMATE": 1, "URBDEV": 0, "URBPLAN": 0,
                          "SOCIO": 0, "MAP": 0, "REG": 0, "INFRA": 0, "PERF": 0,
                          "IMPACT": 0, "DECISION": 0}

        self.__spatial_data = [] # a list of map data to be used, holds the data references.
        self.__time_series_data = []   # a list of time series data to be used in the scenario or stored.
        self.__qual_data = []   # a list of qualitative data to be used in the scenario

        # A dictionary of arrays, containing modules, depending on scenario type
        self.__modules = {"SPATIAL" : [], "CLIMATE" : [], "URBDEV": [], "URBPLAN": [],
                           "SOCIO" : [], "MAP": [], "REG": [], "INFRA": [], "PERF": [],
                           "IMPACT": [], "DECISION": []}

        self.__dt_array = []

        self.__assets = {}      # The collection of model assets that are stored for later retrieval, these
        self.__global_edge_list = []
        self.__global_point_list = []
        # can include: UBComponents(), Input Data, etc.

        self.__active_assets = None  # Will hold a reference to the active asset dictionary based on current dt

    def append_point(self, pt):
        """ Adds a point tuple (x, y) to the global point list."""
        if pt not in self.__global_point_list:
            self.__global_point_list.append(pt)

    def get_point_list_id(self, pt):
        """Returns the index of the point pt in the global point list."""
        try:
            return self.__global_point_list.index(pt)
        except ValueError:
            return None

    def append_edge(self, ed):
        """ Adds an edge tuple ((x1, y1), (x2, y2)) to the global edge list."""
        if (ed[0], ed[1]) not in self.__global_edge_list or (ed[1], ed[0]) not in self.__global_edge_list:
            self.__global_edge_list.append(ed)

    def get_edge_id(self, ed):
        """Tries to locate the edge in the global edge list and return the index i.e. the ID of the edge. Tries
        both ((x1, y1), (x2, y2)) and ((x2, y2), (x1, y1))."""
        try:
            return self.__global_edge_list.index(ed)
        except ValueError:
            try:
                return self.__global_edge_list.index((ed[1], ed[0]))
            except ValueError:
                return None

    def add_asset(self, name, asset):
        """Adds a new asset object to the asset dictionary with the key 'name'."""
        self.__assets[name] = asset
        return True

    def get_asset_with_name(self, name):
        """Returns the asset within self.__assets with the key 'name'. Returns None if the asset does not exist."""
        try:
            return self.__assets[name]
        except KeyError:
            return None

    def get_assets_with_identifier(self, idstring, **kwargs):
        """Scans the complete Asset List and returns all assets with the idstring contained in their name
        e.g. BlockID contained in the name "BlockID1", "BlockID2", etc.)

        :param idstring: the part of the string to search the asset database for (e.g. "BlockID")
        :param **kwargs: 'assetcol' = {} custom dictionary of assets
        """
        assetcollection = []
        try:
            tempassetcol = kwargs["assetcol"]
        except KeyError:
            tempassetcol = self.__assets
        for i in tempassetcol:
            if idstring in i:
                assetcollection.append(tempassetcol[i])
        return assetcollection

    def retrieve_attribute_value_list(self, asset_identifier, attribute_name, asset_ids):
        """Returns a list [] of the attribute value specified by "attribute_name" for all asset of type "asset_identifier"
        with the IDs "asset_ids". Note that with asset identifiers, use only the legal identifiers, refer to ubglobals

        :param asset_identifier: str() of the asset identifier e.g. "BlockID" or "PatchID", etc.
        :param attribute_name: str() name of the attribute to get the data for
        :param asset_ids: list() of all ID numbers to search for
        :return: list() object containing all values in the ascending order of asset_ids
        """
        assetcol = self.get_assets_with_identifier(asset_identifier)
        if "ID" in asset_identifier:        # e.g. if someone wrote "BlockID" as the asset identifier...
            nameid = asset_identifier
        else:
            nameid = asset_identifier+"ID"

        attribute_values = [[], []]  # Asset ID, Asset Value
        for asset in assetcol:
            if asset.get_attribute(nameid) in asset_ids:
                attribute_values[0].append(asset.get_attribute(nameid))
                attribute_values[1].append(asset.get_attribute(attribute_name))
        return attribute_values     # returned in ascending order of the asset_ids

    def remove_asset_by_name(self, name):
        """Removes an asset from the collection based on the name specified

        :param name: the key of the asset in the self.__assets dictionary.
        """
        try:
            del self.__assets[name]
        except KeyError:
            return True

    def reset_assets(self):
        """Erases all assets, leaves an empty assets dictionary. Carried out when resetting the simulation."""
        self.__assets = {}
        gc.collect()

    def get_simulation_years(self):
        """Retrieves the list of simulation years to use."""
        return self.__dt_array

    def get_module_object(self, modulecat, dt_index):
        """Returns the active module instance from self.__modules based on the key 'modulecat' and the index from
        self.__dt_array i.e. the simulation year. In the GUI, this directly corresponds to the combo box index.

        :param modulecat: module category e.g. SPATIAL, CLIMATE, URBDEV, etc.
        :param index: the list index to look up for the module.
        :return: the instantiated module object e.g. DelinBlocks() or UrbPlanBB()
        """
        try:
            return self.__modules[modulecat][dt_index]
        except KeyError:
            print "Error, cannot find module instance!"
            return None
        except IndexError:
            print "No module instances of", modulecat, " found for current time step."
            return None

    def setup_scenario(self):
        """Initializes the scenario with the setup data provided by the user."""
        # print "setting up scenario"
        inputs = [self.simulation, self, self.datalibrary, self.projectlog]
        self.__dt_array = []
        if self.get_metadata("type") in ["STATIC", "BENCHMARK"]:
            self.__dt_array.append(self.get_metadata("startyear"))
        elif self.get_metadata("dt_irregular"):
            self.__dt_array = self.get_metadata("dt_array_parameter")
        else:
            currentyear = self.get_metadata("startyear")
            while currentyear < self.get_metadata("endyear"):
                self.__dt_array.append(currentyear)
                currentyear += self.get_metadata("dt")

        # INSTANTIATE MODULES
        for i in self.__dt_array:
            if self.check_is_module_active("SPATIAL"):
                self.__modules["SPATIAL"].append(
                    md_delinblocks.DelinBlocks(inputs[0], inputs[1], inputs[2], inputs[3], i))
            if self.check_is_module_active("CLIMATE"):
                self.__modules["CLIMATE"].append(
                    md_climatesetup.ClimateSetup(inputs[0], inputs[1], inputs[2], inputs[3], i))
            if self.check_is_module_active("URBDEV"):
                self.__modules["URBDEV"].append(
                    md_urbandev.UrbanDevelopment(inputs[0], inputs[1], inputs[2], inputs[3], i))
            if self.check_is_module_active("URBPLAN"):
                self.__modules["URBPLAN"].append(
                    md_urbplanbb.UrbanPlanning(inputs[0], inputs[1], inputs[2], inputs[3], i))
            if self.check_is_module_active("SOCIO"):
                self.__modules["SOCIO"].append(
                    md_socioecon.SocioEconomics(inputs[0], inputs[1], inputs[2], inputs[3], i))
            if self.check_is_module_active("MAP"):
                self.__modules["MAP"].append(
                    md_spatialmapping.SpatialMapping(inputs[0], inputs[1], inputs[2], inputs[3], i))
            if self.check_is_module_active("REG"):
                self.__modules["REG"].append(
                    md_regulation.RegulationModule(inputs[0], inputs[1], inputs[2], inputs[3], i))
            if self.check_is_module_active("INFRA"):
                self.__modules["INFRA"].append(
                    md_techplacement.Infrastructure(inputs[0], inputs[1], inputs[2], inputs[3], i))
            if self.check_is_module_active("PERF"):
                self.__modules["PERF"].append(
                    md_perfassess.PerformanceAssessment(inputs[0], inputs[1], inputs[2], inputs[3], i))
            if self.check_is_module_active("IMPACT"):
                self.__modules["IMPACT"].append(
                    md_impactasess.ImpactAssess(inputs[0], inputs[1], inputs[2], inputs[3], i))
            if self.check_is_module_active("DECISION"):
                self.__modules["DECISION"].append(
                    md_decisionanalysis.DecisionAnalysis(inputs[0], inputs[1], inputs[2], inputs[3], i))

            # CREATE ASSETS SUPERSTRUCTURE
            self.__assets[str(i)] = {}
        return True

    def consolidate_scenario(self):
        """Creates an updated scenario_name.xml file of the current scenario including all module parameters."""
        scenario_fname = self.projectpath+"/scenarios/"+self.__scenariometadata["name"].replace(" ", "_")+".xml"

        f = open(scenario_fname, 'w')
        f.write('<URBANBEATSSCENARIO creator="Peter M. Bach" version="1.0">\n')

        f.write('\t<scenariometa>\n')
        smeta = self.get_metadata("ALL")
        for i in smeta.keys():
            f.write('\t\t<'+str(i)+'>'+str(smeta[i])+'</'+str(i)+'>\n')
        f.write('\t</scenariometa>\n')

        f.write('\t<scenariodata>\n')
        for i in [self.__spatial_data, self.__time_series_data, self.__qual_data]:
            for dref in i:
                f.write('\t\t<datarefid type="'+str(dref.get_metadata("class"))+'">'+str(dref.get_data_id())+'</datarefid>\n')
        f.write('\t</scenariodata>\n')

        f.write('\t<scenariomodules>\n')
        for i in self.__modulesbools.keys():
            # Data for all the modules. This includes: active/in-active, number of instances, parameters
            f.write('\t\t<' + str(i) + '>\n')     # <MODULENAME>
            f.write('\t\t\t<active>'+str(self.__modulesbools[i])+'</active>\n')
            f.write('\t\t\t<count>'+str(len(self.__modules[i]))+'</count>\n')
            for j in range(len(self.__modules[i])):     # Loop across keys to get the module objects for parameters
                f.write('\t\t\t<parameters index="'+str(j)+'">\n')
                curmod = self.__modules[i][j]   # The current module object
                parlist = curmod.get_module_parameter_list()
                for par in parlist.keys():
                    f.write('\t\t\t\t<'+str(par)+'>'+str(curmod.get_parameter(par))+'</'+str(par)+'>\n')
                f.write('\t\t\t</parameters>\n')

            f.write('\t\t</' + str(i) + '>\n')
        f.write('\t</scenariomodules>\n')

        f.write('</URBANBEATSSCENARIO>')
        f.close()

        # NOTE TO SELF: when you read from the .xml file, there will be a string list e.g. '[2008, 2009, 2010, ...]'
        # to convert this to a list, use import ast and then yearlist = ast.literal_eval('[2008, 2009, 2010, ...]')

    def setup_scenario_from_xml(self, filename):
        """Scans the scenarios folder and restores all scenarios based on the information contained in the .xml
        files if they exist."""
        # print self.projectpath + "/scenarios/" + filename
        f = ET.parse(self.projectpath+"/scenarios/"+filename)
        root = f.getroot()

        # Load metadata of the scenario
        metadata = {}       # Fill out self.__scenariometadata
        for child in root.find("scenariometa"):
            if child.tag in ["dt_array_parameter", "yearlist"]:
                metadata[child.tag] = ast.literal_eval(child.text)
            elif child.tag in ["startyear", "endyear", "dt", "dt_irregular", "usescenarioname", "benchmarks"]:
                metadata[child.tag] = int(child.text)
            else:
                metadata[child.tag] = child.text

        self.__scenariometadata = metadata

        # Collect data from data library, which should have been loaded by now
        for child in root.find("scenariodata"):
            if child.attrib["type"] == "spatial":
                self.__spatial_data.append(self.datalibrary.get_data_with_id(child.text))
            elif child.attrib["type"] == "temporal":
                self.__time_series_data.append(self.datalibrary.get_data_with_id(child.text))
            else:
                self.__qual_data.append(self.datalibrary.get_data_with_id(child.text))

        # Create modules and fill out the modules with parameters
        mdata = root.find("scenariomodules")
        for modname in self.__modulesbools.keys():
            mbool = int(mdata.find(modname).find("active").text)
            self.__modulesbools[modname] = mbool
        self.setup_scenario()   # Instantiates all modules

        # Loop through module information and set parameters
        for modname in self.__modules.keys():
            for instance in mdata.find(modname).findall("parameters"):
                m = self.get_module_object(modname, int(instance.attrib["index"]))
                for child in instance:
                    print child.tag, child.text  # DEBUG WITH THIS IN CASE PROGRAM CRASHES ON LOADING
                    if m.get_parameter_type(child.tag) == 'LISTDOUBLE':     # IF IT's a LISTDOUBLE
                        m.set_parameter(child.tag, ast.literal_eval(child.text))    # Use literal eval
                    else:
                        # Currently this does some explicit type casting based on the parameter types defined
                        m.set_parameter(child.tag, type(m.get_parameter(child.tag))(child.text))

    def add_data_reference(self, dataref):
        """Adds the data reference to the scenario's data store depending on its class."""
        if dataref.get_metadata("class") == "spatial":
            self.__spatial_data.append(dataref)
        elif dataref.get_metadata("class") == "temporal":
            self.__time_series_data.append(dataref)
        else:
            self.__qual_data.append(dataref)

    def get_data_reference(self, dataclass):
        """Returns a list of data references for a specific class of data set.

        :param dataclass: 'spatial', 'temporal' or 'qualitative' as input string.
        :return: list type object containing UrbanBeatsDataReference() objects
        """
        if dataclass == "spatial":
            return self.__spatial_data
        elif dataclass == "temporal":
            return self.__time_series_data
        else:
            return self.__qual_data

    def remove_data_reference(self, dataID):
        """Removes the dataref object from the corresponding list. Scans the list for the
        corresponding data reference until it finds it and then pops it from the list.

        :param dataID: the data reference unique identifier.
        """
        for i in range(len(self.__spatial_data)):
            if self.__spatial_data[i].get_data_id() == dataID:
                self.__spatial_data.pop(i)
                return
        for i in range(len(self.__time_series_data)):
            if self.__time_series_data[i].get_data_id() == dataID:
                self.__time_series_data.pop(i)
                return
        for i in range(len(self.__qual_data)):
            if self.__qual_data[i].get_data_id() == dataID:
                self.__qual_data.pop(i)
                return

    def create_dataset_file_list(self):
        """Creates a table of the data contained in the scenario with the attributes:
        dataID, filename, parent classification, sub-classification. Returns a list
        object.

        :return: list type containing metadata of the loaded data files."""
        datalist = []   # [dataID, filename, parent, sub]
        for dset in [self.__spatial_data, self.__time_series_data, self.__qual_data]:
            for dref in dset:
                dataid = dref.get_data_id()
                filename = dref.get_metadata("filename")
                filepath = dref.get_data_file_path()
                category = dref.get_metadata("parent")
                sub = dref.get_metadata("sub")
                if sub == "<undefined>":
                    sub = "-"
                datalist.append([dataid, filename, filepath, category, sub])
        return datalist

    def check_is_module_active(self, modulename):
        """Checks if a particular module is currently active in the scenario. Returns false if
        the module is not active.

        :param modulename: the short-form name of each module e.g. URBPLAN, PERF, etc.
        :return: True if module is active, false if inactive.
        """
        if self.__modulesbools[modulename] == 1:
            return True
        else:
            return False

    def set_module_active(self, modulename):
        """Actives a module. Note that this does not go both ways. The scenario creation and module
        activation is done only once, cannot be changed for that scenario to prevent me from doing
        more work, haha."""
        self.__modulesbools[modulename] = 1

    def set_metadata(self, parname, value):
        """Used to change a parameter in the scenario metadata.

        :param parname: the metadata parameter name, dictionary key.
        :param value: value of the parameter
        """
        self.__scenariometadata[parname] = value

    def get_metadata(self, parname):
        """Returns the parameter value from the metadata of the scenario.

        :param parname: parameter name of str type.
        """
        if parname == "ALL":
            return self.__scenariometadata
        try:
            return self.__scenariometadata[parname]
        except KeyError:
            return None

    def add_data_to_scenario(self, dataclass, dref):
        """Adds a data set from the data library of type UrbanBeatsDataReference() to the current
        list of data sets available to that scenario.

        :param dataclass: one of three classes "spatial", "temporal", "qualitative"
        :param dref: the UrbanBeatsDataReference() object.
        :return: False if the data already exists, i.e. the method does nothing. True otherwise
        """
        if self.has_dataref(dref.get_data_id()):
            return False
        else:
            if dataclass == "spatial":
                self.__spatial_data.append(dref)
            elif dataclass == "temporal":
                self.__time_series_data.append(dref)
            else:
                self.__qual_data.append(dref)
        return True

    def has_dataref(self, datanumID):
        """Scans all three arrays to see if the data set has already been added to the project.
        Note that the function simply scans all three lists and checks for an existing data ID.

        :param datanumID: the unique identifier ID of the data set being checked.
        :return: True if the data is already in one of the lists, False otherwise.
        """
        for dataset in [self.__spatial_data, self.__time_series_data, self.__qual_data]:
            for i in range(len(dataset)):
                if datanumID == dataset[i].get_data_id():
                    return True
        return False    # Else, return false if all tests fail

    def attach_observers(self, observers):
        """Assigns an array of observers to the Scenario's self.__observers variable."""
        self.__observers = observers

    def update_observers(self, message):
        """Sends the message to all observers contained in the core's observer list."""
        for observer in self.__observers:
            observer.update_observer(str(message))

    def reinitialize(self):
        """Reinitializes the thread, resets the assets, edges and point lists and runs a garbage collection."""
        # try:                                      # DEV-NOTE: need to figure out how to call simulation in a thread
        #     threading.Thread.__init__(self)       # and then restart the thread without the program crashing
        # except:
        #     print sys.exc_info()[0]
        self.reset_assets()
        return False

    def run_scenario(self):
        """Overrides the thread.run() function, called when thread.start() is used. Determines, which kind of
        simulation to run."""
        # BEGIN THE SCENARIO'S SIMULATION
        self.update_observers("Scenario Start!")
        self.runstate = True
        if self.get_metadata("type") == "STATIC":
            self.run_static_simulation()
            # while self.run_static_simulation():
            #     pass
            # return False
        elif self.get_metadata("type") == "DYNAMIC":
            self.run_dynamic_simulation()
        else:
            self.run_benchmark_simulation()
        self.simulation.on_thread_finished()

    def run_static_simulation(self):
        """This function presents the logical module flow for a STATIC simulation."""
        # --- STEP 0: Begin by setting up the basic global variables ---
        self.update_observers("Scenario Type: STATIC")
        temp_directory = self.simulation.get_global_options("tempdir")
        self.update_observers("Current temp directory: "+str(temp_directory))
        self.simulation.update_runtime_progress(5)

        # --- STATIC STEP 1: Block delineation ---
        self.simulation.update_runtime_progress(10)
        delinblocks = self.get_module_object("SPATIAL", 0)
        delinblocks.attach(self.__observers)
        delinblocks.run_module()

        # --- STATIC STEP 2: Climate Setup ---
        self.simulation.update_runtime_progress(20)
        # Skip this for now.

        # --- STATIC STEP 3: Urban Planning ---
        self.simulation.update_runtime_progress(30)             # From this point forth, modules may be optional!
        urbplanbb = self.get_module_object("URBPLAN", 0)
        map_attr = self.get_asset_with_name("MapAttributes")
        if urbplanbb is None:
            map_attr.add_attribute("HasURBANFORM", 0)
        else:
            map_attr.add_attribute("HasURBANFORM", 1)
            urbplanbb.attach(self.__observers)
            urbplanbb.run_module()

        # --- STATIC STEP 4: Socio-Economic ---
        self.simulation.update_runtime_progress(40)
        # Skip this for now...

        # --- STATIC STEP 5: Spatial Mapping ---
        self.simulation.update_runtime_progress(50)
        spatialmap = self.get_module_object("MAP", 0)
        map_attr = self.get_asset_with_name("MapAttributes")
        if spatialmap is None:
            map_attr.add_attribute("HasSPATIALMAPPING", 0)
        else:
            map_attr.add_attribute("HasSPATIALMAPPING", 1)
            spatialmap.attach(self.__observers)
            spatialmap.run_module()

        # --- STATIC STEP 6: Regulation ---
        self.simulation.update_runtime_progress(60)
        # Skip this for now...

        # --- STATIC STEP 7: Infrastructure ---
        self.simulation.update_runtime_progress(65)
        infrastructure = self.get_module_object("INFRA", 0)
        if infrastructure is None:
            map_attr.add_attribute("HasINFRA", 0)
        else:
            map_attr.add_attribute("HasINFRA", 1)
            infrastructure.attach(self.__observers)
            infrastructure.run_module()

        # --- STATIC STEP 8: Performance ---
        self.simulation.update_runtime_progress(70)
        # Skip this for now...

        # --- STATIC STEP 9: Impact ---
        self.simulation.update_runtime_progress(80)
        # Skip this for now...

        # --- STATIC STEP 10: Decision Analysis ---
        self.simulation.update_runtime_progress(90)
        # Skip this for now...

        # --- DATA EXPORT AND CLEANUP STEPS ---
        self.simulation.update_runtime_progress(95)

        # Export the data maps available - first check scenario name
        if int(self.get_metadata("usescenarioname")):
            file_basename = self.get_metadata("name").replace(" ", "_")
        else:
            file_basename = self.get_metadata("filename")

        print self.projectpath
        map_attributes = self.get_asset_with_name("MapAttributes")
        epsg = self.simulation.get_project_parameter("project_epsg")

        # SHAPEFILE EXPORT FUNCTIONS
        xblocks.export_block_assets_to_gis_shapefile(self.get_assets_with_identifier("BlockID"), map_attributes,
                                                       self.projectpath+"/output", file_basename + "_Blocks",
                                                       int(epsg))
        xpatches.export_patches_to_gis_shapefile(self.get_assets_with_identifier("PatchID"), map_attributes,
                                                  self.projectpath+"/output", file_basename + "_Patches",
                                                  int(epsg))
        xflowpaths.export_flowpaths_to_gis_shapefile(self.get_assets_with_identifier("FlowID"), map_attributes,
                                                    self.projectpath + "/output", file_basename + "_Flowpaths",
                                                    int(epsg), "Blocks")  # Export Block FlowPaths
        xopenspace.export_oslink_to_gis_shapefile(self.get_assets_with_identifier("OSLinkID"), map_attributes,
                                                    self.projectpath + "/output", file_basename + "_OSLink",
                                                    int(epsg))
        xopenspace.export_osnet_to_gis_shapefile(self.get_assets_with_identifier("OSNetID"), map_attributes,
                                                    self.projectpath + "/output", file_basename + "_OSNet",
                                                    int(epsg))
        xopenspace.export_patch_buffers_to_gis_shapefile(self.get_assets_with_identifier("PatchID"), map_attributes,
                                                    self.projectpath + "/output", file_basename + "_OSBuffer",
                                                    int(epsg))
<<<<<<< HEAD
        # ubspatial.export_sww_network_to_gis_shapefile(self.get_assets_with_identifier("SwwID"), map_attributes,
        #                                             self.projectpath + "/output", file_basename + "_SwwNet",
        #                                             int(epsg), "Blocks")
=======
        xinfra.export_sww_network_to_gis_shapefile(self.get_assets_with_identifier("SwwID"), map_attributes,
                                                    self.projectpath + "/output", file_basename + "_SwwNet",
                                                    int(epsg), "Blocks")
        xinfra.export_sww_links_to_gis_shapefile(self.get_assets_with_identifier("LinkID"), map_attributes,
                                                    self.projectpath + "/output", file_basename + "_Links",
                                                    int(epsg), "Blocks")
        xinfra.export_sww_mst_to_gis_shapefile(self.get_assets_with_identifier("MST"), map_attributes,
                                                 self.projectpath + "/output", file_basename + "_MST",
                                                 int(epsg), "Blocks")
>>>>>>> 34a53b44
        # [TO DO] Export options - WSUD Systems
        # [TO DO] Export options - centrepoints

        self.simulation.update_runtime_progress(100)
        return True

    def run_dynamic_simulation(self):
        """This function presents the logical module flow for a DYNAMIC simulation."""
        self.update_observers("Scenario Type: DYNAMIC")
        temp_directory = self.simulation.get_global_options("tempdir")
        self.update_observers("Current temp directory: " + str(temp_directory))
        self.simulation.update_runtime_progress(5)

        # --- DYNAMIC STEP 1: Urban Development Module ---
        self.simulation.update_runtime_progress(10)
        urbdev = self.get_module_object("URBDEV", 0)
        if urbdev is None:
            pass
        else:
            urbdev.attach(self.__observers)
            urbdev.run_module()

        # --- DYNAMIC STEP 2: Block delineation ---

        # --- DYNAMIC STEP 3: Climate setup ---
        # --- DYNAMIC STEP 4: Urban Planning ---
        # --- DYNAMIC STEP 5: Socio-Economic ---
        # --- DYNAMIC STEP 6: Spatial Maping ---
        # --- DYNAMIC STEP 7: Regulation ---
        # --- DYNAMIC STEP 8: Infrastructure ---
        # --- DYNAMIC STEP 9: Performance ---
        # --- DYNAMIC STEP 10: Impact ---
        # --- DYNAMIC STEP 11: Decision Analysis ---

        # --- DATA EXPORT AND CLEANUP STEPS ---
        self.simulation.update_runtime_progress(95)

        # Export the data maps available - first check scenario name
        if int(self.get_metadata("usescenarioname")):
            file_basename = self.get_metadata("name").replace(" ", "_")
        else:
            file_basename = self.get_metadata("filename")

        print self.projectpath
        map_attributes = self.get_asset_with_name("MapAttributes")
        epsg = self.simulation.get_project_parameter("project_epsg")

        xurbanmodel.export_urbandev_cells_to_gis_shapefile(self.get_assets_with_identifier("CellID"), map_attributes,
                                                           self.projectpath+"/output", file_basename + "_Cells",
                                                           int(epsg))
        # xregions.export_municipalities_to_gis_shapefile()

        self.simulation.update_runtime_progress(100)

    def run_benchmark_simulation(self):
        """This function presents the logical module flow for a BENCHMARK simulation."""
        pass
        self.simulation.update_runtime_progress(100)












<|MERGE_RESOLUTION|>--- conflicted
+++ resolved
@@ -635,11 +635,6 @@
         xopenspace.export_patch_buffers_to_gis_shapefile(self.get_assets_with_identifier("PatchID"), map_attributes,
                                                     self.projectpath + "/output", file_basename + "_OSBuffer",
                                                     int(epsg))
-<<<<<<< HEAD
-        # ubspatial.export_sww_network_to_gis_shapefile(self.get_assets_with_identifier("SwwID"), map_attributes,
-        #                                             self.projectpath + "/output", file_basename + "_SwwNet",
-        #                                             int(epsg), "Blocks")
-=======
         xinfra.export_sww_network_to_gis_shapefile(self.get_assets_with_identifier("SwwID"), map_attributes,
                                                     self.projectpath + "/output", file_basename + "_SwwNet",
                                                     int(epsg), "Blocks")
@@ -649,7 +644,6 @@
         xinfra.export_sww_mst_to_gis_shapefile(self.get_assets_with_identifier("MST"), map_attributes,
                                                  self.projectpath + "/output", file_basename + "_MST",
                                                  int(epsg), "Blocks")
->>>>>>> 34a53b44
         # [TO DO] Export options - WSUD Systems
         # [TO DO] Export options - centrepoints
 
